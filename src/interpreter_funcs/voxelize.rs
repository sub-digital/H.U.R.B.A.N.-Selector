use std::error;
use std::f32;
use std::fmt;
use std::ops::Bound;
use std::sync::Arc;

use nalgebra::Vector3;

use crate::analytics;
use crate::convert::clamp_cast_u32_to_i16;
use crate::interpreter::{
    BooleanParamRefinement, Float3ParamRefinement, Func, FuncError, FuncFlags, FuncInfo,
    LogMessage, ParamInfo, ParamRefinement, Ty, UintParamRefinement, Value,
};
<<<<<<< HEAD
use crate::mesh::scalar_field::{self, ScalarField};
=======
use crate::mesh::voxel_cloud::{self, ScalarField};
>>>>>>> 6436b24a

const VOXEL_COUNT_THRESHOLD: u32 = 100_000;

#[derive(Debug, PartialEq)]
pub enum FuncVoxelizeError {
    WeldFailed,
    EmptyScalarField,
    VoxelDimensionsZero,
    TooManyVoxels(u32, f32, f32, f32),
}

impl fmt::Display for FuncVoxelizeError {
    fn fmt(&self, f: &mut fmt::Formatter) -> fmt::Result {
        match self {
            FuncVoxelizeError::WeldFailed => write!(
                f,
                "Welding of separate voxels failed due to high welding proximity tolerance"
            ),
            FuncVoxelizeError::EmptyScalarField => write!(f, "The resulting scalar field is empty"),
            FuncVoxelizeError::VoxelDimensionsZero => write!(f, "One or more voxel dimensions are zero"),
            FuncVoxelizeError::TooManyVoxels(max_count, x, y, z) => write!(
                f,
                "Too many voxels. Limit set to {}. Try setting voxel size to [{:.3}, {:.3}, {:.3}] or more.",
                max_count, x, y, z
            ),
        }
    }
}

impl error::Error for FuncVoxelizeError {}

pub struct FuncVoxelize;

impl Func for FuncVoxelize {
    fn info(&self) -> &FuncInfo {
        &FuncInfo {
            name: "Voxelize Mesh",
            description: "VOXELIZE MESH\n\
            \n\
            Converts the input mesh geometry into voxel cloud and \
            materializes the resulting voxel cloud into a welded mesh.\n\
            \n\
            Voxels are three-dimensional pixels. They exist in a regular three-dimensional \
            grid of arbitrary dimensions (voxel size). The voxel can be turned on \
            (be a volume) or off (be a void). The voxels can be materialized as \
            rectangular blocks. Voxelized meshes can be effectively smoothened by \
            Laplacian relaxation.
            \n\
            The input mesh will be marked used and thus invisible in the viewport. \
            It can still be used in subsequent operations.\n\
            \n\
            The resulting mesh geometry will be named 'Voxelized Mesh'.",
            return_value_name: "Voxelized Mesh",
        }
    }

    fn flags(&self) -> FuncFlags {
        FuncFlags::PURE
    }

    fn param_info(&self) -> &[ParamInfo] {
        &[
            ParamInfo {
                name: "Mesh",
                description: "Input mesh.",
                refinement: ParamRefinement::Mesh,
                optional: false,
            },
            ParamInfo {
                name: "Voxel Size",
                description: "Size of a single cell in the regular three-dimensional voxel grid.\n\
                \n\
                High values produce coarser results, low values may increase precision but produce \
                heavier geometry that significantly affect performance. Too high values produce \
                single large voxel, too low values may generate holes in the resulting geometry.",
                refinement: ParamRefinement::Float3(Float3ParamRefinement {
                    min_value: Some(0.005),
                    max_value: None,
                    default_value_x: Some(1.0),
                    default_value_y: Some(1.0),
                    default_value_z: Some(1.0),
                }),
                optional: false,
            },
            ParamInfo {
                name: "Grow",
                description: "The voxelization algorithm puts voxels on the surface of \
                the input mesh geometries.\n\
                \n\
                The grow option adds several extra layers of voxels on both sides of such \
                voxel volumes. This option generates thicker voxelized meshes. \
                In some cases not growing the volume at all may result in \
                a non manifold voxelized mesh.",
                refinement: ParamRefinement::Uint(UintParamRefinement {
                    default_value: Some(0),
                    min_value: None,
                    max_value: None,
                }),
                optional: false,
            },
            ParamInfo {
                name: "Fill Closed Volumes",
                description: "Treats the insides of watertight mesh geometries as volumes.\n\
                \n\
                If this option is off, the resulting voxelized mesh geometries will have two \
                separate mesh shells: one for outer surface, the other for inner surface of \
                hollow watertight mesh.",
                refinement: ParamRefinement::Boolean(BooleanParamRefinement {
                    default_value: true,
                }),
                optional: false,
            },
            ParamInfo {
                name: "Prevent Unsafe Settings",
                description: "Stop computation and throw error if the calculation may be too slow.",
                refinement: ParamRefinement::Boolean(BooleanParamRefinement {
                    default_value: true,
                }),
                optional: false,
            },
            ParamInfo {
                name: "Bounding Box Analysis",
                description: "Reports basic and quick analytic information on the created mesh.",
                refinement: ParamRefinement::Boolean(BooleanParamRefinement {
                    default_value: true,
                }),
                optional: false,
            },
            ParamInfo {
                name: "Detailed Mesh Analysis",
                description: "Reports detailed analytic information on the created mesh.\n\
                              The analysis may be slow, therefore it is by default off.",
                refinement: ParamRefinement::Boolean(BooleanParamRefinement {
                    default_value: false,
                }),
                optional: false,
            },
        ]
    }

    fn return_ty(&self) -> Ty {
        Ty::Mesh
    }

    fn call(
        &mut self,
        args: &[Value],
        log: &mut dyn FnMut(LogMessage),
    ) -> Result<Value, FuncError> {
        let mesh = args[0].unwrap_mesh();
        let voxel_dimensions = Vector3::from(args[1].unwrap_float3());
        let growth_u32 = args[2].unwrap_uint();
<<<<<<< HEAD
        let growth_i16 = clamp_cast_u32_to_i16(growth_u32);
=======
        let growth_f32 = growth_u32 as f32;
>>>>>>> 6436b24a
        let fill = args[3].unwrap_boolean();
        let error_if_large = args[4].unwrap_boolean();
        let analyze_bbox = args[5].unwrap_boolean();
        let analyze_mesh = args[6].unwrap_boolean();

        if voxel_dimensions
            .iter()
            .any(|dimension| approx::relative_eq!(*dimension, 0.0))
        {
            let error = FuncError::new(FuncVoxelizeError::VoxelDimensionsZero);
            log(LogMessage::error(format!("Error: {}", error)));
            return Err(error);
        }

        let bbox = mesh.bounding_box();
<<<<<<< HEAD
        let voxel_count = scalar_field::evaluate_voxel_count(&bbox, &voxel_dimensions);
=======
        let voxel_count = voxel_cloud::evaluate_voxel_count(&bbox, &voxel_dimensions);
>>>>>>> 6436b24a

        log(LogMessage::info(format!("Voxel count = {}", voxel_count)));

        if error_if_large && voxel_count > VOXEL_COUNT_THRESHOLD {
            let suggested_voxel_size =
<<<<<<< HEAD
                scalar_field::suggest_voxel_size_to_fit_bbox_within_voxel_count2(
=======
                voxel_cloud::suggest_voxel_size_to_fit_bbox_within_voxel_count(
>>>>>>> 6436b24a
                    voxel_count,
                    &voxel_dimensions,
                    VOXEL_COUNT_THRESHOLD,
                );

            let error = FuncError::new(FuncVoxelizeError::TooManyVoxels(
                VOXEL_COUNT_THRESHOLD,
                suggested_voxel_size.x,
                suggested_voxel_size.y,
                suggested_voxel_size.z,
            ));
            log(LogMessage::error(format!("Error: {}", error)));
            return Err(error);
        }

<<<<<<< HEAD
        let mut scalar_field = ScalarField::from_mesh(mesh, &voxel_dimensions, 0_i16, growth_u32);

        scalar_field.compute_distance_filed(&(0..=0));

        let meshing_range = if fill {
            (Bound::Unbounded, Bound::Included(growth_i16))
        } else {
            (Bound::Included(-growth_i16), Bound::Included(growth_i16))
=======
        let mut scalar_field = ScalarField::from_mesh(mesh, &voxel_dimensions, 0.0, growth_u32);

        scalar_field.compute_distance_fieled(&(0.0..=0.0));

        let meshing_range = if fill {
            (Bound::Unbounded, Bound::Included(growth_f32))
        } else {
            (Bound::Included(-growth_f32), Bound::Included(growth_f32))
>>>>>>> 6436b24a
        };

        if !scalar_field.contains_voxels_within_range(&meshing_range) {
            let error = FuncError::new(FuncVoxelizeError::EmptyScalarField);
            log(LogMessage::error(format!("Error: {}", error)));
            return Err(error);
        }

        match scalar_field.to_mesh(&meshing_range) {
            Some(value) => {
                if analyze_bbox {
                    analytics::report_bounding_box_analysis(&value, log);
                }
                if analyze_mesh {
                    analytics::report_mesh_analysis(&value, log);
                }
                Ok(Value::Mesh(Arc::new(value)))
            }
            None => {
                let error = FuncError::new(FuncVoxelizeError::WeldFailed);
                log(LogMessage::error(format!("Error: {}", error)));
                Err(error)
            }
        }
    }
}<|MERGE_RESOLUTION|>--- conflicted
+++ resolved
@@ -7,16 +7,11 @@
 use nalgebra::Vector3;
 
 use crate::analytics;
-use crate::convert::clamp_cast_u32_to_i16;
 use crate::interpreter::{
     BooleanParamRefinement, Float3ParamRefinement, Func, FuncError, FuncFlags, FuncInfo,
     LogMessage, ParamInfo, ParamRefinement, Ty, UintParamRefinement, Value,
 };
-<<<<<<< HEAD
-use crate::mesh::scalar_field::{self, ScalarField};
-=======
 use crate::mesh::voxel_cloud::{self, ScalarField};
->>>>>>> 6436b24a
 
 const VOXEL_COUNT_THRESHOLD: u32 = 100_000;
 
@@ -169,11 +164,7 @@
         let mesh = args[0].unwrap_mesh();
         let voxel_dimensions = Vector3::from(args[1].unwrap_float3());
         let growth_u32 = args[2].unwrap_uint();
-<<<<<<< HEAD
-        let growth_i16 = clamp_cast_u32_to_i16(growth_u32);
-=======
         let growth_f32 = growth_u32 as f32;
->>>>>>> 6436b24a
         let fill = args[3].unwrap_boolean();
         let error_if_large = args[4].unwrap_boolean();
         let analyze_bbox = args[5].unwrap_boolean();
@@ -189,21 +180,13 @@
         }
 
         let bbox = mesh.bounding_box();
-<<<<<<< HEAD
-        let voxel_count = scalar_field::evaluate_voxel_count(&bbox, &voxel_dimensions);
-=======
         let voxel_count = voxel_cloud::evaluate_voxel_count(&bbox, &voxel_dimensions);
->>>>>>> 6436b24a
 
         log(LogMessage::info(format!("Voxel count = {}", voxel_count)));
 
         if error_if_large && voxel_count > VOXEL_COUNT_THRESHOLD {
             let suggested_voxel_size =
-<<<<<<< HEAD
-                scalar_field::suggest_voxel_size_to_fit_bbox_within_voxel_count2(
-=======
                 voxel_cloud::suggest_voxel_size_to_fit_bbox_within_voxel_count(
->>>>>>> 6436b24a
                     voxel_count,
                     &voxel_dimensions,
                     VOXEL_COUNT_THRESHOLD,
@@ -219,25 +202,14 @@
             return Err(error);
         }
 
-<<<<<<< HEAD
-        let mut scalar_field = ScalarField::from_mesh(mesh, &voxel_dimensions, 0_i16, growth_u32);
-
-        scalar_field.compute_distance_filed(&(0..=0));
-
-        let meshing_range = if fill {
-            (Bound::Unbounded, Bound::Included(growth_i16))
-        } else {
-            (Bound::Included(-growth_i16), Bound::Included(growth_i16))
-=======
         let mut scalar_field = ScalarField::from_mesh(mesh, &voxel_dimensions, 0.0, growth_u32);
 
-        scalar_field.compute_distance_fieled(&(0.0..=0.0));
+        scalar_field.compute_distance_field(&(0.0..=0.0));
 
         let meshing_range = if fill {
             (Bound::Unbounded, Bound::Included(growth_f32))
         } else {
             (Bound::Included(-growth_f32), Bound::Included(growth_f32))
->>>>>>> 6436b24a
         };
 
         if !scalar_field.contains_voxels_within_range(&meshing_range) {
