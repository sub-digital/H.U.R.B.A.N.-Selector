--- conflicted
+++ resolved
@@ -149,15 +149,8 @@
     use nalgebra::base::Vector3;
     use nalgebra::geometry::Point3;
 
-<<<<<<< HEAD
-    use crate::edge_analysis::edge_valencies;
+    use crate::edge_analysis;
     use crate::geometry::{self, Geometry, NormalStrategy, TriangleFace, UnorientedEdge, Vertices};
-=======
-    use crate::edge_analysis;
-    use crate::geometry::{
-        self, cube_sharp_var_len, Geometry, NormalStrategy, TriangleFace, UnorientedEdge, Vertices,
-    };
->>>>>>> 888b34a5
 
     use super::*;
 
@@ -767,7 +760,7 @@
 
     #[test]
     fn test_border_edge_loops_returns_one_for_cube() {
-        let geometry = cube_sharp_var_len([0.0, 0.0, 0.0], 1.0);
+        let geometry = geometry::cube_sharp_var_len([0.0, 0.0, 0.0], 1.0);
 
         let oriented_edges: Vec<OrientedEdge> = geometry.oriented_edges_iter().collect();
         let edge_sharing_map = edge_analysis::edge_sharing(&oriented_edges);
