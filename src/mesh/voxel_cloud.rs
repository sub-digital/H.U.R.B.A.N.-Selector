--- conflicted
+++ resolved
@@ -271,6 +271,18 @@
     /// Resize the voxel cloud block to match new block start and block dimensions.
     ///
     /// This clips the outstanding parts of the original voxel cloud.
+
+    // FIXME: Add tests
+    // resize from zero to nonzero dimensions
+    //  - should initially be all false
+    //  - should have correct block dimensions and underlying voxel count
+    // resize from nonzero to zero dimensions
+    //  - should have correct block dimensions and underlying voxel count
+    // resize from between two nonzero dimensions
+    //  - should have correct block dimensions and underlying voxel count
+    //  - newly grown area should contain false voxels (if applicable)
+    //  - old voxels should still be present (if applicable)
+    //  - outstanding voxels should be clipped (if applicable)
     pub fn resize(
         &mut self,
         resized_block_start: &Point3<i32>,
@@ -317,6 +329,10 @@
 
     /// Resize the existing voxel cloud block to exactly fit the volumetric
     /// geometry. This mutates the existing voxel cloud.
+
+    // FIXME: Add tests
+    // shrink_to_fit with non-empty data should shrink to the data
+    // shrink_to_fit with empty data should shrink to empty dimensions
     #[allow(dead_code)]
     pub fn shrink_to_fit(&mut self) {
         let mut min: Vector3<i32> =
@@ -769,7 +785,6 @@
     }
 
     #[test]
-<<<<<<< HEAD
     fn test_voxel_cloud_three_dimensional_to_one_dimensional_and_back_relative() {
         let voxel_cloud = VoxelCloud::new(
             &Point3::origin(),
@@ -795,7 +810,9 @@
                 }
             }
         }
-=======
+    }
+
+    #[test]
     fn test_voxel_cloud_get_set_for_single_voxel() {
         let mut voxel_cloud = VoxelCloud::new(
             &Point3::origin(),
@@ -829,6 +846,5 @@
         let voxel_mesh_synced = tools::synchronize_mesh_winding(&voxel_mesh, &f2f);
 
         assert!(analysis::are_similar(&voxel_mesh, &voxel_mesh_synced));
->>>>>>> b0b379dc
     }
 }