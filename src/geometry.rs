use std::cmp;
use std::collections::{HashMap, HashSet};
use std::hash::{Hash, Hasher};

use arrayvec::ArrayVec;

use nalgebra as na;
use nalgebra::base::Vector3;
use nalgebra::geometry::Point3;

use crate::convert::{cast_i32, cast_u32, cast_usize};

#[derive(Debug, Clone, Copy)]
pub enum NormalStrategy {
    Sharp,
    // FIXME: add `Smooth`
}

pub type Vertices = Vec<Point3<f32>>;
pub type Normals = Vec<Vector3<f32>>;

/// Geometric data containing multiple possibly _variable-length_
/// lists of geometric data, such as vertices and normals, and faces -
/// a single list containing the index topology that describes the
/// structure of data in those lists.
///
/// Currently only `Face::Triangle` is supported. It binds vertices
/// and normals in triangular faces. `Face::Triangle` is always
/// ensured to have counter-clockwise winding. Quad or polygonal faces
/// are not supported currently, but might be in the future.
///
/// The geometry data lives in right-handed coordinate space with the
/// XY plane being the ground and Z axis growing upwards.
#[derive(Debug, Clone, PartialEq)]
pub struct Geometry {
    faces: Vec<Face>,
    vertices: Vertices,
    normals: Normals,
}

impl Geometry {
    /// Create new triangle face geometry from provided faces and
    /// vertices, and compute normals based on `normal_strategy`.
    ///
    /// # Panics
    /// Panics if faces refer to out-of-bounds vertices.
    pub fn from_triangle_faces_with_vertices_and_computed_normals(
        faces: Vec<(u32, u32, u32)>,
        vertices: Vertices,
        normal_strategy: NormalStrategy,
    ) -> Self {
        let mut normals = Vec::with_capacity(faces.len());
        let vertices_range = 0..cast_u32(vertices.len());
        for &(v1, v2, v3) in &faces {
            assert!(
                vertices_range.contains(&v1),
                "Faces reference out of bounds position data"
            );
            assert!(
                vertices_range.contains(&v2),
                "Faces reference out of bounds position data"
            );
            assert!(
                vertices_range.contains(&v3),
                "Faces reference out of bounds position data"
            );

            // FIXME: computing smooth normals in the future won't be
            // so simple as just computing a normal per face, we will
            // need to analyze larger parts of the geometry
            let face_normal = match normal_strategy {
                NormalStrategy::Sharp => compute_triangle_normal(
                    &vertices[cast_usize(v1)],
                    &vertices[cast_usize(v2)],
                    &vertices[cast_usize(v3)],
                ),
            };

            normals.push(face_normal);
        }

        assert_eq!(normals.len(), faces.len());
        assert_eq!(normals.capacity(), faces.len());

        Self {
            faces: faces
                .into_iter()
                .enumerate()
                .map(|(i, (i1, i2, i3))| {
                    let normal_index = cast_u32(i);
                    TriangleFace::new_separate(i1, i2, i3, normal_index, normal_index, normal_index)
                })
                .map(Face::from)
                .collect(),
            vertices,
            normals,
        }
    }

    /// Create new triangle face geometry from provided faces and
    /// vertices, remove orphan vertices and
    /// compute normals based on `normal_strategy`.
    ///
    /// # Panics
    /// Panics if faces refer to out-of-bounds vertices.
    pub fn from_triangle_faces_with_vertices_and_computed_normals_remove_orphans(
        faces: Vec<(u32, u32, u32)>,
        vertices: Vertices,
        normal_strategy: NormalStrategy,
    ) -> Self {
        let (faces_purged, vertices_purged) = remove_orphan_vertices(faces, vertices);
        Geometry::from_triangle_faces_with_vertices_and_computed_normals(
            faces_purged,
            vertices_purged,
            normal_strategy,
        )
    }

    /// Create new triangle face geometry from provided faces,
    /// vertices, and normals.
    ///
    /// # Panics
    /// Panics if faces refer to out-of-bounds vertices or normals.
    pub fn from_triangle_faces_with_vertices_and_normals(
        faces: Vec<TriangleFace>,
        vertices: Vertices,
        normals: Normals,
    ) -> Self {
        let vertices_range = 0..cast_u32(vertices.len());
        let normals_range = 0..cast_u32(normals.len());
        for face in &faces {
            let v = face.vertices;
            let n = face.normals;
            assert!(
                vertices_range.contains(&v.0),
                "Faces reference out of bounds position data"
            );
            assert!(
                vertices_range.contains(&v.1),
                "Faces reference out of bounds position data"
            );
            assert!(
                vertices_range.contains(&v.2),
                "Faces reference out of bounds position data"
            );
            assert!(
                normals_range.contains(&n.0),
                "Faces reference out of bounds normal data"
            );
            assert!(
                normals_range.contains(&n.1),
                "Faces reference out of bounds normal data"
            );
            assert!(
                normals_range.contains(&n.2),
                "Faces reference out of bounds normal data"
            );
        }

        Self {
            faces: faces.into_iter().map(Face::Triangle).collect(),
            vertices,
            normals,
        }
    }

    /// Create new triangle face geometry from provided faces,
    /// vertices, and normals and remove orphan vertices and normals.
    ///
    /// # Panics
    /// Panics if faces refer to out-of-bounds vertices or normals.
    pub fn from_triangle_faces_with_vertices_and_normals_remove_orphans(
        faces: Vec<TriangleFace>,
        vertices: Vertices,
        normals: Normals,
    ) -> Self {
        let (faces_purged, vertices_purged, normals_purged) =
            remove_orphan_vertices_and_normals(faces, vertices, normals);

        Geometry::from_triangle_faces_with_vertices_and_normals(
            faces_purged,
            vertices_purged,
            normals_purged,
        )
    }

    /// Return a view of all triangle faces in this geometry. Skip all
    /// other types of faces.
    pub fn triangle_faces_iter<'a>(&'a self) -> impl Iterator<Item = TriangleFace> + 'a {
        self.faces.iter().copied().map(|index| match index {
            Face::Triangle(f) => f,
        })
    }

    /// Return count of all triangle faces in this geometry. Skip all
    /// other types of faces.
    pub fn triangle_faces_len(&self) -> usize {
        self.faces
            .iter()
            .filter(|index| match index {
                Face::Triangle(_) => true,
            })
            .count()
    }

    pub fn faces(&self) -> &[Face] {
        &self.faces
    }

    pub fn vertices(&self) -> &[Point3<f32>] {
        &self.vertices
    }

    pub fn vertices_mut(&mut self) -> &mut [Point3<f32>] {
        &mut self.vertices
    }

    pub fn normals(&self) -> &[Vector3<f32>] {
        &self.normals
    }

    /// Extracts oriented edges from all mesh faces
    pub fn oriented_edges_iter<'a>(&'a self) -> impl Iterator<Item = OrientedEdge> + 'a {
        self.triangle_faces_iter()
            .flat_map(|face| ArrayVec::from(face.to_oriented_edges()).into_iter())
    }

    /// Extracts unoriented edges from all mesh faces
    pub fn unoriented_edges_iter<'a>(&'a self) -> impl Iterator<Item = UnorientedEdge> + 'a {
        self.triangle_faces_iter()
            .flat_map(|face| ArrayVec::from(face.to_unoriented_edges()).into_iter())
    }

<<<<<<< master
=======
    /// Genus of a mesh is the number of holes in topology / conectivity
    /// The mesh must be triangular and watertight
    /// V - E + F = 2 (1 - G)
    pub fn mesh_genus(&self, edges: &HashSet<UnorientedEdge>) -> i32 {
        let vertex_count = cast_i32(self.vertices.len());
        let edge_count = cast_i32(edges.len());
        let face_count = cast_i32(self.faces.len());

        1 - (vertex_count - edge_count + face_count) / 2
    }

>>>>>>> Calculate element to element topologies
    /// Does the mesh contain unused (not referenced in faces) vertices
    pub fn has_no_orphan_vertices(&self) -> bool {
        let mut used_vertices = HashSet::new();
        for face in self.triangle_faces_iter() {
            used_vertices.insert(face.vertices.0);
            used_vertices.insert(face.vertices.1);
            used_vertices.insert(face.vertices.2);
        }
        used_vertices.len() == self.vertices().len()
    }

    /// Does the mesh contain unused (not referenced in faces) normals
    pub fn has_no_orphan_normals(&self) -> bool {
        let mut used_normals = HashSet::new();
        for face in self.triangle_faces_iter() {
            used_normals.insert(face.normals.0);
            used_normals.insert(face.normals.1);
            used_normals.insert(face.normals.2);
        }
        used_normals.len() == self.normals().len()
    }

    /// Calculates topological relations (neighborhood) of mesh face -> faces.
    /// Returns a Map (key: face index, value: list of its neighboring faces indices)
    pub fn face_to_face_topology(&self) -> HashMap<usize, HashSet<usize>> {
        let mut f2f: HashMap<usize, HashSet<usize>> = HashMap::new();
        for (from_counter, f) in self.triangle_faces_iter().enumerate() {
            let [f_e_0, f_e_1, f_e_2] = f.to_unoriented_edges();
            for (to_counter, t_f) in self.triangle_faces_iter().enumerate() {
                if from_counter != to_counter && t_f.contains_unoriented_edge(f_e_0)
                    || t_f.contains_unoriented_edge(f_e_1)
                    || t_f.contains_unoriented_edge(f_e_2)
                {
                    let neighbors = f2f.entry(from_counter).or_insert_with(HashSet::new);
                    neighbors.insert(to_counter);
                }
            }
        }
        f2f
    }

    /// Calculates topological relations (neighborhood) of mesh edge -> faces.
    /// Returns a Map (key: edge index, value: list of its neighboring faces indices)
    pub fn edge_to_face_topology(
        &self,
        edges: &HashSet<UnorientedEdge>,
    ) -> HashMap<usize, HashSet<usize>> {
        let mut e2f: HashMap<usize, HashSet<usize>> = HashMap::new();
        for (from_counter, e) in edges.iter().enumerate() {
            for (to_counter, t_f) in self.triangle_faces_iter().enumerate() {
                if t_f.contains_unoriented_edge(*e) {
                    let neighbors = e2f.entry(from_counter).or_insert_with(HashSet::new);
                    neighbors.insert(to_counter);
                }
            }
        }
        e2f
    }

    /// Calculates topological relations (neighborhood) of mesh vertex -> faces.
    /// Returns a Map (key: vertex index, value: list of its neighboring faces indices)
    pub fn vertex_to_face_topology(&self) -> HashMap<usize, HashSet<usize>> {
        let mut v2f: HashMap<usize, HashSet<usize>> = HashMap::new();
        for from_counter in 0..self.vertices.len() {
            for (to_counter, t_f) in self.triangle_faces_iter().enumerate() {
                if t_f.contains_vertex(cast_u32(from_counter)) {
                    let neighbors = v2f.entry(from_counter).or_insert_with(HashSet::new);
                    neighbors.insert(to_counter);
                }
            }
        }
        v2f
    }

    /// Calculates topological relations (neighborhood) of mesh vertex -> edge.
    /// Returns a Map (key: vertex index, value: list of its neighboring edge indices)
    pub fn vertex_to_edge_topology(
        &self,
        edges: &HashSet<UnorientedEdge>,
    ) -> HashMap<usize, HashSet<usize>> {
        let mut v2e: HashMap<usize, HashSet<usize>> = HashMap::new();
        for from_counter in 0..self.vertices.len() {
            for (to_counter, e) in edges.iter().enumerate() {
                if e.0.contains_vertex(cast_u32(from_counter)) {
                    let neighbors = v2e.entry(from_counter).or_insert_with(HashSet::new);
                    neighbors.insert(to_counter);
                }
            }
        }
        v2e
    }

    /// Calculates topological relations (neighborhood) of mesh vertex -> vertex.
    /// Returns a Map (key: vertex index, value: list of its neighboring vertices indices)
    pub fn vertex_to_vertex_topology(&self) -> HashMap<usize, HashSet<usize>> {
        let mut v2v: HashMap<usize, HashSet<usize>> = HashMap::new();
        for f in self.triangle_faces_iter() {
            let neighbors_0 = v2v
                .entry(cast_usize(f.vertices.0))
                .or_insert_with(HashSet::new);
            neighbors_0.insert(cast_usize(f.vertices.1));
            neighbors_0.insert(cast_usize(f.vertices.2));
            let neighbors_1 = v2v
                .entry(cast_usize(f.vertices.1))
                .or_insert_with(HashSet::new);
            neighbors_1.insert(cast_usize(f.vertices.0));
            neighbors_1.insert(cast_usize(f.vertices.2));
            let neighbors_2 = v2v
                .entry(cast_usize(f.vertices.2))
                .or_insert_with(HashSet::new);
            neighbors_2.insert(cast_usize(f.vertices.0));
            neighbors_2.insert(cast_usize(f.vertices.1));
        }
        v2v
    }
}

/// A geometry index. Describes topology of geometry data.
#[derive(Debug, Clone, Copy, PartialEq, Eq)]
pub enum Face {
    Triangle(TriangleFace),
}

impl From<TriangleFace> for Face {
    fn from(triangle_face: TriangleFace) -> Face {
        Face::Triangle(triangle_face)
    }
}

/// A triangular face. Contains indices to other geometry data, such
/// as vertices and normals.
#[derive(Debug, Clone, Copy, PartialEq, Eq)]
pub struct TriangleFace {
    pub vertices: (u32, u32, u32),
    pub normals: (u32, u32, u32),
}

impl TriangleFace {
    pub fn new(i1: u32, i2: u32, i3: u32) -> TriangleFace {
        assert!(
            i1 != i2 && i1 != i3 && i2 != i3,
            "One or more face edges consists of the same vertex"
        );
        TriangleFace {
            vertices: (i1, i2, i3),
            normals: (i1, i2, i3),
        }
    }

    pub fn new_separate(
        vi1: u32,
        vi2: u32,
        vi3: u32,
        ni1: u32,
        ni2: u32,
        ni3: u32,
    ) -> TriangleFace {
        assert!(
            vi1 != vi2 && vi1 != vi3 && vi2 != vi3,
            "One or more face edges consists of the same vertex"
        );
        TriangleFace {
            vertices: (vi1, vi2, vi3),
            normals: (ni1, ni2, ni3),
        }
    }

    /// Generates 3 oriented edges from the respective triangular face
    pub fn to_oriented_edges(&self) -> [OrientedEdge; 3] {
        [
            OrientedEdge::new(self.vertices.0, self.vertices.1),
            OrientedEdge::new(self.vertices.1, self.vertices.2),
            OrientedEdge::new(self.vertices.2, self.vertices.0),
        ]
    }

    /// Generates 3 unoriented edges from the respective triangular face
    pub fn to_unoriented_edges(&self) -> [UnorientedEdge; 3] {
        [
            UnorientedEdge(OrientedEdge::new(self.vertices.0, self.vertices.1)),
            UnorientedEdge(OrientedEdge::new(self.vertices.1, self.vertices.2)),
            UnorientedEdge(OrientedEdge::new(self.vertices.2, self.vertices.0)),
        ]
    }

    /// Does the face contain the specific vertex
    pub fn contains_vertex(&self, vertex_index: u32) -> bool {
        self.vertices.0 == vertex_index
            || self.vertices.1 == vertex_index
            || self.vertices.2 == vertex_index
    }

    /// Does the face contain the specific unoriented edge
    pub fn contains_unoriented_edge(self, unoriented_edge: UnorientedEdge) -> bool {
        let [o_e_0, o_e_1, o_e_2] = self.to_unoriented_edges();
        o_e_0 == unoriented_edge || o_e_1 == unoriented_edge || o_e_2 == unoriented_edge
    }
}

impl From<(u32, u32, u32)> for TriangleFace {
    fn from((i1, i2, i3): (u32, u32, u32)) -> TriangleFace {
        TriangleFace::new(i1, i2, i3)
    }
}

/// Oriented face edge. Contains indices to other geometry data - vertices
#[derive(Debug, Clone, Copy, PartialEq, Eq, Hash)]
pub struct OrientedEdge {
    pub vertices: (u32, u32),
}

impl OrientedEdge {
    pub fn new(i1: u32, i2: u32) -> Self {
        assert!(
            i1 != i2,
            "The oriented edge is constituted of the same vertex"
        );
        OrientedEdge { vertices: (i1, i2) }
    }

    pub fn is_reverted(self, other: OrientedEdge) -> bool {
        self.vertices.0 == other.vertices.1 && self.vertices.1 == other.vertices.0
    }

    pub fn contains_vertex(self, vertex_index: u32) -> bool {
        self.vertices.0 == vertex_index || self.vertices.1 == vertex_index
    }
}

#[derive(Debug, Clone, Copy, Eq)]
pub struct UnorientedEdge(pub OrientedEdge);

impl PartialEq for UnorientedEdge {
    fn eq(&self, other: &Self) -> bool {
        (self.0.vertices.0 == other.0.vertices.0 && self.0.vertices.1 == other.0.vertices.1)
            || (self.0.vertices.0 == other.0.vertices.1 && self.0.vertices.1 == other.0.vertices.0)
    }
}

impl Hash for UnorientedEdge {
    fn hash<H: Hasher>(&self, state: &mut H) {
        cmp::min(self.0.vertices.0, self.0.vertices.1).hash(state);
        cmp::max(self.0.vertices.0, self.0.vertices.1).hash(state);
    }
}

fn remove_orphan_vertices(
    faces: Vec<(u32, u32, u32)>,
    vertices: Vertices,
) -> (Vec<(u32, u32, u32)>, Vertices) {
    let mut vertices_reduced: Vertices = Vec::with_capacity(vertices.len());
    let original_vertex_len = vertices.len();
    let unused_vertex_marker = vertices.len();
    let mut old_new_vertex_map: Vec<usize> = vec![unused_vertex_marker; original_vertex_len];
    let mut faces_renumbered: Vec<(u32, u32, u32)> = Vec::with_capacity(faces.len());

    for face in faces {
        let old_vertex_index_0 = cast_usize(face.0);
        let new_vertex_index_0 = if old_new_vertex_map[old_vertex_index_0] == unused_vertex_marker {
            let new_index = vertices_reduced.len();
            vertices_reduced.push(vertices[old_vertex_index_0]);
            old_new_vertex_map[old_vertex_index_0] = new_index;
            new_index
        } else {
            old_new_vertex_map[old_vertex_index_0]
        };

        let old_vertex_index_1 = cast_usize(face.1);
        let new_vertex_index_1 = if old_new_vertex_map[old_vertex_index_1] == unused_vertex_marker {
            let new_index = vertices_reduced.len();
            vertices_reduced.push(vertices[old_vertex_index_1]);
            old_new_vertex_map[old_vertex_index_1] = new_index;
            new_index
        } else {
            old_new_vertex_map[old_vertex_index_1]
        };

        let old_vertex_index_2 = cast_usize(face.2);
        let new_vertex_index_2 = if old_new_vertex_map[old_vertex_index_2] == unused_vertex_marker {
            let new_index = vertices_reduced.len();
            vertices_reduced.push(vertices[old_vertex_index_2]);
            old_new_vertex_map[old_vertex_index_2] = new_index;
            new_index
        } else {
            old_new_vertex_map[old_vertex_index_2]
        };

        faces_renumbered.push((
            cast_u32(new_vertex_index_0),
            cast_u32(new_vertex_index_1),
            cast_u32(new_vertex_index_2),
        ));
    }

    faces_renumbered.shrink_to_fit();
    vertices_reduced.shrink_to_fit();

    (faces_renumbered, vertices_reduced)
}

#[allow(dead_code)]
fn remove_orphan_normals(
    faces: Vec<TriangleFace>,
    normals: Normals,
) -> (Vec<TriangleFace>, Normals) {
    let mut normals_reduced: Normals = Vec::with_capacity(normals.len());
    let original_normal_len = normals.len();
    let unused_normal_marker = normals.len();
    let mut old_new_normal_map: Vec<usize> = vec![unused_normal_marker; original_normal_len];
    let mut faces_renumbered: Vec<TriangleFace> = Vec::with_capacity(faces.len());

    for face in faces {
        let old_normal_index_0 = cast_usize(face.normals.0);
        let new_normal_index_0 = if old_new_normal_map[old_normal_index_0] == unused_normal_marker {
            let new_index = normals_reduced.len();
            normals_reduced.push(normals[old_normal_index_0]);
            old_new_normal_map[old_normal_index_0] = new_index;
            new_index
        } else {
            old_new_normal_map[old_normal_index_0]
        };

        let old_normal_index_1 = cast_usize(face.normals.1);
        let new_normal_index_1 = if old_new_normal_map[old_normal_index_1] == unused_normal_marker {
            let new_index = normals_reduced.len();
            normals_reduced.push(normals[old_normal_index_1]);
            old_new_normal_map[old_normal_index_1] = new_index;
            new_index
        } else {
            old_new_normal_map[old_normal_index_1]
        };

        let old_normal_index_2 = cast_usize(face.normals.2);
        let new_normal_index_2 = if old_new_normal_map[old_normal_index_2] == unused_normal_marker {
            let new_index = normals_reduced.len();
            normals_reduced.push(normals[old_normal_index_2]);
            old_new_normal_map[old_normal_index_2] = new_index;
            new_index
        } else {
            old_new_normal_map[old_normal_index_2]
        };

        faces_renumbered.push(TriangleFace::new_separate(
            face.vertices.0,
            face.vertices.1,
            face.vertices.2,
            cast_u32(new_normal_index_0),
            cast_u32(new_normal_index_1),
            cast_u32(new_normal_index_2),
        ));
    }

    faces_renumbered.shrink_to_fit();
    normals_reduced.shrink_to_fit();

    (faces_renumbered, normals_reduced)
}

fn remove_orphan_vertices_and_normals(
    faces: Vec<TriangleFace>,
    vertices: Vertices,
    normals: Normals,
) -> (Vec<TriangleFace>, Vertices, Normals) {
    let mut vertices_reduced: Vertices = Vec::with_capacity(vertices.len());
    let original_vertex_len = vertices.len();
    let unused_vertex_marker = vertices.len();
    let mut old_new_vertex_map: Vec<usize> = vec![unused_vertex_marker; original_vertex_len];

    let mut normals_reduced: Normals = Vec::with_capacity(normals.len());
    let original_normal_len = normals.len();
    let unused_normal_marker = normals.len();
    let mut old_new_normal_map: Vec<usize> = vec![unused_normal_marker; original_normal_len];

    let mut faces_renumbered: Vec<TriangleFace> = Vec::with_capacity(faces.len());

    for face in faces {
        let old_vertex_index_0 = cast_usize(face.vertices.0);
        let new_vertex_index_0 = if old_new_vertex_map[old_vertex_index_0] == unused_vertex_marker {
            let new_index = vertices_reduced.len();
            vertices_reduced.push(vertices[old_vertex_index_0]);
            old_new_vertex_map[old_vertex_index_0] = new_index;
            new_index
        } else {
            old_new_vertex_map[old_vertex_index_0]
        };

        let old_vertex_index_1 = cast_usize(face.vertices.1);
        let new_vertex_index_1 = if old_new_vertex_map[old_vertex_index_1] == unused_vertex_marker {
            let new_index = vertices_reduced.len();
            vertices_reduced.push(vertices[old_vertex_index_1]);
            old_new_vertex_map[old_vertex_index_1] = new_index;
            new_index
        } else {
            old_new_vertex_map[old_vertex_index_1]
        };

        let old_vertex_index_2 = cast_usize(face.vertices.2);
        let new_vertex_index_2 = if old_new_vertex_map[old_vertex_index_2] == unused_vertex_marker {
            let new_index = vertices_reduced.len();
            vertices_reduced.push(vertices[old_vertex_index_2]);
            old_new_vertex_map[old_vertex_index_2] = new_index;
            new_index
        } else {
            old_new_vertex_map[old_vertex_index_2]
        };

        let old_normal_index_0 = cast_usize(face.normals.0);
        let new_normal_index_0 = if old_new_normal_map[old_normal_index_0] == unused_normal_marker {
            let new_index = normals_reduced.len();
            normals_reduced.push(normals[old_normal_index_0]);
            old_new_normal_map[old_normal_index_0] = new_index;
            new_index
        } else {
            old_new_normal_map[old_normal_index_0]
        };

        let old_normal_index_1 = cast_usize(face.normals.1);
        let new_normal_index_1 = if old_new_normal_map[old_normal_index_1] == unused_normal_marker {
            let new_index = normals_reduced.len();
            normals_reduced.push(normals[old_normal_index_1]);
            old_new_normal_map[old_normal_index_1] = new_index;
            new_index
        } else {
            old_new_normal_map[old_normal_index_1]
        };

        let old_normal_index_2 = cast_usize(face.normals.2);
        let new_normal_index_2 = if old_new_normal_map[old_normal_index_2] == unused_normal_marker {
            let new_index = normals_reduced.len();
            normals_reduced.push(normals[old_normal_index_2]);
            old_new_normal_map[old_normal_index_2] = new_index;
            new_index
        } else {
            old_new_normal_map[old_normal_index_2]
        };

        faces_renumbered.push(TriangleFace::new_separate(
            cast_u32(new_vertex_index_0),
            cast_u32(new_vertex_index_1),
            cast_u32(new_vertex_index_2),
            cast_u32(new_normal_index_0),
            cast_u32(new_normal_index_1),
            cast_u32(new_normal_index_2),
        ));
    }

    faces_renumbered.shrink_to_fit();
    vertices_reduced.shrink_to_fit();
    normals_reduced.shrink_to_fit();

    (faces_renumbered, vertices_reduced, normals_reduced)
}

pub fn plane_same_len(position: [f32; 3], scale: f32) -> Geometry {
    #[rustfmt::skip]
    let vertex_positions = vec![
        v(-1.0, -1.0,  0.0, position, scale),
        v( 1.0, -1.0,  0.0, position, scale),
        v( 1.0,  1.0,  0.0, position, scale),
        v( 1.0,  1.0,  0.0, position, scale),
        v(-1.0,  1.0,  0.0, position, scale),
        v(-1.0, -1.0,  0.0, position, scale),
    ];

    #[rustfmt::skip]
    let vertex_normals = vec![
        n( 0.0,  0.0,  1.0),
        n( 0.0,  0.0,  1.0),
        n( 0.0,  0.0,  1.0),
        n( 0.0,  0.0,  1.0),
        n( 0.0,  0.0,  1.0),
        n( 0.0,  0.0,  1.0),
    ];

    #[rustfmt::skip]
    let faces = vec![
        TriangleFace::new(0, 1, 2),
        TriangleFace::new(3, 4, 5),
    ];

    Geometry::from_triangle_faces_with_vertices_and_normals(faces, vertex_positions, vertex_normals)
}

pub fn plane_var_len(position: [f32; 3], scale: f32) -> Geometry {
    #[rustfmt::skip]
    let vertex_positions = vec![
        v(-1.0, -1.0,  0.0, position, scale),
        v( 1.0, -1.0,  0.0, position, scale),
        v( 1.0,  1.0,  0.0, position, scale),
        v( 1.0,  1.0,  0.0, position, scale),
        v(-1.0,  1.0,  0.0, position, scale),
        v(-1.0, -1.0,  0.0, position, scale),
    ];

    #[rustfmt::skip]
    let vertex_normals = vec![
        n( 0.0,  0.0,  1.0),
    ];

    #[rustfmt::skip]
    let faces = vec![
        TriangleFace::new_separate(0, 1, 2, 0, 0, 0),
        TriangleFace::new_separate(3, 4, 5, 0, 0, 0),
    ];

    Geometry::from_triangle_faces_with_vertices_and_normals(faces, vertex_positions, vertex_normals)
}

pub fn cube_smooth_same_len(position: [f32; 3], scale: f32) -> Geometry {
    #[rustfmt::skip]
    let vertex_positions = vec![
        // back
        v(-1.0,  1.0, -1.0, position, scale),
        v(-1.0,  1.0,  1.0, position, scale),
        v( 1.0,  1.0,  1.0, position, scale),
        v( 1.0,  1.0, -1.0, position, scale),
        // front
        v(-1.0, -1.0, -1.0, position, scale),
        v( 1.0, -1.0, -1.0, position, scale),
        v( 1.0, -1.0,  1.0, position, scale),
        v(-1.0, -1.0,  1.0, position, scale),
    ];

    // FIXME: make const once float arithmetic is stabilized in const fns
    // let sqrt_3 = 3.0f32.sqrt();
    let frac_1_sqrt_3 = 1.0 / 3.0_f32.sqrt();

    #[rustfmt::skip]
    let vertex_normals = vec![
        // back
        n(-frac_1_sqrt_3,  frac_1_sqrt_3, -frac_1_sqrt_3),
        n(-frac_1_sqrt_3,  frac_1_sqrt_3,  frac_1_sqrt_3),
        n( frac_1_sqrt_3,  frac_1_sqrt_3,  frac_1_sqrt_3),
        n( frac_1_sqrt_3,  frac_1_sqrt_3, -frac_1_sqrt_3),
        // front
        n(-frac_1_sqrt_3, -frac_1_sqrt_3, -frac_1_sqrt_3),
        n( frac_1_sqrt_3, -frac_1_sqrt_3, -frac_1_sqrt_3),
        n( frac_1_sqrt_3, -frac_1_sqrt_3,  frac_1_sqrt_3),
        n(-frac_1_sqrt_3, -frac_1_sqrt_3,  frac_1_sqrt_3),
    ];

    #[rustfmt::skip]
    let faces = vec![
        // back
        TriangleFace::new(0, 1, 2),
        TriangleFace::new(2, 3, 0),
        // front
        TriangleFace::new(4, 5, 6),
        TriangleFace::new(6, 7, 4),
        // top
        TriangleFace::new(7, 6, 2),
        TriangleFace::new(2, 1, 7),
        // bottom
        TriangleFace::new(4, 0, 3),
        TriangleFace::new(3, 5, 4),
        // right
        TriangleFace::new(5, 3, 2),
        TriangleFace::new(2, 6, 5),
        // left
        TriangleFace::new(4, 7, 1),
        TriangleFace::new(1, 0, 4),
    ];

    Geometry::from_triangle_faces_with_vertices_and_normals(faces, vertex_positions, vertex_normals)
}

#[deprecated(note = "Don't use, generates open geometry")]
// FIXME: Remove eventually
pub fn cube_sharp_same_len(position: [f32; 3], scale: f32) -> Geometry {
    #[rustfmt::skip]
    let vertex_positions = vec![
        // back
        v(-1.0,  1.0, -1.0, position, scale),
        v(-1.0,  1.0,  1.0, position, scale),
        v( 1.0,  1.0,  1.0, position, scale),
        v( 1.0,  1.0, -1.0, position, scale),
        // front
        v(-1.0, -1.0, -1.0, position, scale),
        v( 1.0, -1.0, -1.0, position, scale),
        v( 1.0, -1.0,  1.0, position, scale),
        v(-1.0, -1.0,  1.0, position, scale),
        // top
        v(-1.0,  1.0,  1.0, position, scale),
        v(-1.0, -1.0,  1.0, position, scale),
        v( 1.0, -1.0,  1.0, position, scale),
        v( 1.0,  1.0,  1.0, position, scale),
        // bottom
        v(-1.0,  1.0, -1.0, position, scale),
        v( 1.0,  1.0, -1.0, position, scale),
        v( 1.0, -1.0, -1.0, position, scale),
        v(-1.0, -1.0, -1.0, position, scale),
        // right
        v( 1.0,  1.0, -1.0, position, scale),
        v( 1.0,  1.0,  1.0, position, scale),
        v( 1.0, -1.0,  1.0, position, scale),
        v( 1.0, -1.0, -1.0, position, scale),
        // left
        v(-1.0,  1.0, -1.0, position, scale),
        v(-1.0, -1.0, -1.0, position, scale),
        v(-1.0, -1.0,  1.0, position, scale),
        v(-1.0,  1.0,  1.0, position, scale),
    ];

    #[rustfmt::skip]
    let vertex_normals = vec![
        // back
        n( 0.0,  1.0,  0.0),
        n( 0.0,  1.0,  0.0),
        n( 0.0,  1.0,  0.0),
        n( 0.0,  1.0,  0.0),
        // front
        n( 0.0, -1.0,  0.0),
        n( 0.0, -1.0,  0.0),
        n( 0.0, -1.0,  0.0),
        n( 0.0, -1.0,  0.0),
        // top
        n( 0.0,  0.0,  1.0),
        n( 0.0,  0.0,  1.0),
        n( 0.0,  0.0,  1.0),
        n( 0.0,  0.0,  1.0),
        // bottom
        n( 0.0,  0.0, -1.0),
        n( 0.0,  0.0, -1.0),
        n( 0.0,  0.0, -1.0),
        n( 0.0,  0.0, -1.0),
        // right
        n( 1.0,  0.0,  0.0),
        n( 1.0,  0.0,  0.0),
        n( 1.0,  0.0,  0.0),
        n( 1.0,  0.0,  0.0),
        // left
        n(-1.0,  0.0,  0.0),
        n(-1.0,  0.0,  0.0),
        n(-1.0,  0.0,  0.0),
        n(-1.0,  0.0,  0.0),
    ];

    #[rustfmt::skip]
    let faces = vec![
        // back
        TriangleFace::new(0, 1, 2),
        TriangleFace::new(2, 3, 0),
        // front
        TriangleFace::new(4, 5, 6),
        TriangleFace::new(6, 7, 4),
        // top
        TriangleFace::new(8, 9, 10),
        TriangleFace::new(10, 11, 8),
        // bottom
        TriangleFace::new(12, 13, 14),
        TriangleFace::new(14, 15, 12),
        // right
        TriangleFace::new(16, 17, 18),
        TriangleFace::new(18, 19, 16),
        // left
        TriangleFace::new(20, 21, 22),
        TriangleFace::new(22, 23, 20),
    ];

    Geometry::from_triangle_faces_with_vertices_and_normals(faces, vertex_positions, vertex_normals)
}

pub fn cube_sharp_var_len(position: [f32; 3], scale: f32) -> Geometry {
    #[rustfmt::skip]
    let vertex_positions = vec![
        // back
        v(-1.0,  1.0, -1.0, position, scale),
        v(-1.0,  1.0,  1.0, position, scale),
        v( 1.0,  1.0,  1.0, position, scale),
        v( 1.0,  1.0, -1.0, position, scale),
        // front
        v(-1.0, -1.0, -1.0, position, scale),
        v( 1.0, -1.0, -1.0, position, scale),
        v( 1.0, -1.0,  1.0, position, scale),
        v(-1.0, -1.0,  1.0, position, scale),
    ];

    #[rustfmt::skip]
    let vertex_normals = vec![
        // back
        n( 0.0,  1.0,  0.0),
        // front
        n( 0.0, -1.0,  0.0),
        // top
        n( 0.0,  0.0,  1.0),
        // bottom
        n( 0.0,  0.0, -1.0),
        // right
        n( 1.0,  0.0,  0.0),
        // left
        n(-1.0,  0.0,  0.0),
    ];

    #[rustfmt::skip]
    let faces = vec![
        // back
        TriangleFace::new_separate(0, 1, 2, 0, 0, 0),
        TriangleFace::new_separate(2, 3, 0, 0, 0, 0),
        // front
        TriangleFace::new_separate(4, 5, 6, 1, 1, 1),
        TriangleFace::new_separate(6, 7, 4, 1, 1, 1),
        // top
        TriangleFace::new_separate(7, 6, 2, 2, 2, 2),
        TriangleFace::new_separate(2, 1, 7, 2, 2, 2),
        // bottom
        TriangleFace::new_separate(4, 0, 3, 3, 3, 3),
        TriangleFace::new_separate(3, 5, 4, 3, 3, 3),
        // right
        TriangleFace::new_separate(5, 3, 2, 4, 4, 4),
        TriangleFace::new_separate(2, 6, 5, 4, 4, 4),
        // left
        TriangleFace::new_separate(4, 7, 1, 5, 5, 5),
        TriangleFace::new_separate(1, 0, 4, 5, 5, 5),
    ];

    Geometry::from_triangle_faces_with_vertices_and_normals(faces, vertex_positions, vertex_normals)
}

/// Create UV Sphere primitive at `position` with `scale`,
/// `n_parallels` and `n_meridians`.
///
/// # Panics
/// Panics if number of parallels is less than 2 or number of
/// meridians is less than 3.
pub fn uv_sphere(position: [f32; 3], scale: f32, n_parallels: u32, n_meridians: u32) -> Geometry {
    assert!(n_parallels >= 2, "Need at least 2 paralells");
    assert!(n_meridians >= 3, "Need at least 3 meridians");

    // Add the poles
    let lat_line_max = n_parallels + 2;
    // Add the last, wrapping meridian
    let lng_line_max = n_meridians + 1;

    use std::f32::consts::PI;
    const TWO_PI: f32 = 2.0 * PI;

    // 1 North pole + 1 South pole + `n_parallels` * `n_meridians`
    let vertex_data_count = cast_usize(2 + n_parallels * n_meridians);
    let mut vertex_positions = Vec::with_capacity(vertex_data_count);

    // Produce vertex data for bands in between parallels

    for lat_line in 0..n_parallels {
        for lng_line in 0..n_meridians {
            let polar_t = (lat_line + 1) as f32 / (lat_line_max - 1) as f32;
            let azimuthal_t = lng_line as f32 / (lng_line_max - 1) as f32;

            let x = (PI * polar_t).sin() * (TWO_PI * azimuthal_t).cos();
            let y = (PI * polar_t).sin() * (TWO_PI * azimuthal_t).sin();
            let z = (PI * polar_t).cos();

            vertex_positions.push(v(x, y, z, position, scale));
        }
    }

    // Triangles from North and South poles to the nearest band + 2 * quads in bands
    let faces_count = cast_usize(2 * n_meridians + 2 * n_meridians * (n_parallels - 1));
    let mut faces = Vec::with_capacity(faces_count);

    // Produce faces for bands in-between parallels

    for i in 1..n_parallels {
        for j in 0..n_meridians {
            // Produces 2 CCW wound triangles: (p1, p2, p3) and (p3, p4, p1)

            let p1 = i * n_meridians + j;
            let p2 = i * n_meridians + ((j + 1) % n_meridians);

            let p4 = (i - 1) * n_meridians + j;
            let p3 = (i - 1) * n_meridians + ((j + 1) % n_meridians);

            faces.push((p1, p2, p3));
            faces.push((p3, p4, p1));
        }
    }

    // Add vertex data and band-connecting faces for North and South poles

    let north_pole = cast_u32(vertex_positions.len());
    vertex_positions.push(v(0.0, 0.0, 1.0, position, scale));

    let south_pole = cast_u32(vertex_positions.len());
    vertex_positions.push(v(0.0, 0.0, -1.0, position, scale));

    for i in 0..n_meridians {
        let north_p1 = i;
        let north_p2 = (i + 1) % n_meridians;

        let south_p1 = (n_parallels - 1) * n_meridians + i;
        let south_p2 = (n_parallels - 1) * n_meridians + ((i + 1) % n_meridians);

        faces.push((north_p1, north_p2, north_pole));
        faces.push((south_p2, south_p1, south_pole));
    }

    assert_eq!(vertex_positions.len(), vertex_data_count);
    assert_eq!(vertex_positions.capacity(), vertex_data_count);
    assert_eq!(faces.len(), faces_count);
    assert_eq!(faces.capacity(), faces_count);

    Geometry::from_triangle_faces_with_vertices_and_computed_normals(
        faces,
        vertex_positions,
        NormalStrategy::Sharp,
    )
}

pub fn compute_bounding_sphere(geometries: &[Geometry]) -> (Point3<f32>, f32) {
    let centroid = compute_centroid(geometries);
    let mut max_distance_squared = 0.0;

    for geometry in geometries {
        for vertex in &geometry.vertices {
            let distance_squared = na::distance_squared(&centroid, vertex);
            if distance_squared > max_distance_squared {
                max_distance_squared = distance_squared;
            }
        }
    }

    (centroid, max_distance_squared.sqrt())
}

pub fn compute_centroid(geometries: &[Geometry]) -> Point3<f32> {
    let mut vertex_count = 0;
    let mut centroid = Point3::origin();
    for geometry in geometries {
        vertex_count += geometry.vertices.len();
        for vertex in &geometry.vertices {
            let v = vertex - Point3::origin();
            centroid += v;
        }
    }

    centroid / (vertex_count as f32)
}

pub fn find_closest_point(position: &Point3<f32>, geometry: &Geometry) -> Option<Point3<f32>> {
    let vertices = geometry.vertices();
    if vertices.is_empty() {
        return None;
    }

    let mut closest = vertices[0];
    let mut closest_distance_squared = na::distance_squared(position, &closest);
    for point in &vertices[1..] {
        let distance_squared = na::distance_squared(position, &point);
        if distance_squared < closest_distance_squared {
            closest = *point;
            closest_distance_squared = distance_squared;
        }
    }

    Some(closest)
}

fn v(x: f32, y: f32, z: f32, translation: [f32; 3], scale: f32) -> Point3<f32> {
    Point3::new(
        scale * x + translation[0],
        scale * y + translation[1],
        scale * z + translation[2],
    )
}

fn n(x: f32, y: f32, z: f32) -> Vector3<f32> {
    Vector3::new(x, y, z)
}

fn compute_triangle_normal(p1: &Point3<f32>, p2: &Point3<f32>, p3: &Point3<f32>) -> Vector3<f32> {
    let u = p2 - p1;
    let v = p3 - p1;

    Vector3::cross(&u, &v)
}

#[cfg(test)]
mod tests {
    use std::collections::hash_map::DefaultHasher;

    use crate::test_geometry_fixtures::{double_torus, torus, triple_torus};

    use super::*;

    fn quad() -> (Vec<(u32, u32, u32)>, Vertices) {
        #[rustfmt::skip]
        let vertices = vec![
            v(-1.0, -1.0,  0.0, [0.0, 0.0, 0.0], 1.0),
            v( 1.0, -1.0,  0.0, [0.0, 0.0, 0.0], 1.0),
            v( 1.0,  1.0,  0.0, [0.0, 0.0, 0.0], 1.0),
            v(-1.0,  1.0,  0.0, [0.0, 0.0, 0.0], 1.0),
        ];

        #[rustfmt::skip]
        let faces = vec![
            (0, 1, 2),
            (2, 3, 0),
        ];

        (faces, vertices)
    }

    fn quad_with_normals() -> (Vec<TriangleFace>, Vertices, Normals) {
        #[rustfmt::skip]
        let vertices = vec![
            v(-1.0, -1.0,  0.0, [0.0, 0.0, 0.0], 1.0),
            v( 1.0, -1.0,  0.0, [0.0, 0.0, 0.0], 1.0),
            v( 1.0,  1.0,  0.0, [0.0, 0.0, 0.0], 1.0),
            v(-1.0,  1.0,  0.0, [0.0, 0.0, 0.0], 1.0),
        ];

        #[rustfmt::skip]
        let normals = vec![
            n( 0.0,  0.0,  1.0),
            n( 0.0,  0.0,  1.0),
            n( 0.0,  0.0,  1.0),
            n( 0.0,  0.0,  1.0),
        ];

        #[rustfmt::skip]
        let faces = vec![
            TriangleFace::new(0, 1, 2),
            TriangleFace::new(2, 3, 0),
        ];

        (faces, vertices, normals)
    }

    fn tessellated_triangle() -> (Vec<(u32, u32, u32)>, Vec<Point3<f32>>) {
        #[rustfmt::skip]
            let vertices = vec![
            Point3::new(-2.0, -2.0, 0.0),
            Point3::new(0.0, -2.0, 0.0),
            Point3::new(2.0, -2.0, 0.0),
            Point3::new(-1.0, 0.0, 0.0),
            Point3::new(1.0, 0.0, 0.0),
            Point3::new(0.0, 2.0, 0.0),
        ];

        #[rustfmt::skip]
            let faces = vec![
            (0, 3, 1),
            (1, 3, 4),
            (1, 4, 2),
            (3, 5, 4),
        ];

        (faces, vertices)
    }

    #[test]
    fn test_geometry_from_triangle_faces_with_vertices_and_computed_normals() {
        let (faces, vertices) = quad();
        let geometry = Geometry::from_triangle_faces_with_vertices_and_computed_normals(
            faces.clone(),
            vertices.clone(),
            NormalStrategy::Sharp,
        );
        let geometry_faces: Vec<_> = geometry.triangle_faces_iter().collect();

        assert_eq!(vertices.as_slice(), geometry.vertices());
        assert_eq!(
            faces,
            geometry_faces
                .into_iter()
                .map(|triangle_face| triangle_face.vertices)
                .collect::<Vec<_>>(),
        );
    }

    #[test]
    #[should_panic(expected = "Faces reference out of bounds position data")]
    fn test_geometry_from_triangle_faces_with_vertices_and_computed_normals_bounds_check() {
        let (_, vertices) = quad();
        #[rustfmt::skip]
        let faces = vec![
            (0, 1, 2),
            (2, 3, 4),
        ];

        Geometry::from_triangle_faces_with_vertices_and_computed_normals(
            faces,
            vertices,
            NormalStrategy::Sharp,
        );
    }

    #[test]
    fn test_geometry_from_triangle_faces_with_vertices_and_normals() {
        let (faces, vertices, normals) = quad_with_normals();
        let geometry = Geometry::from_triangle_faces_with_vertices_and_normals(
            faces.clone(),
            vertices.clone(),
            normals.clone(),
        );
        let geometry_faces: Vec<_> = geometry.triangle_faces_iter().collect();

        assert_eq!(vertices.as_slice(), geometry.vertices());
        assert_eq!(normals.as_slice(), geometry.normals());
        assert_eq!(faces.as_slice(), geometry_faces.as_slice());
    }

    #[test]
    #[should_panic(expected = "Faces reference out of bounds position data")]
    fn test_geometry_from_triangle_faces_with_vertices_and_normals_bounds_check() {
        let (_, vertices, normals) = quad_with_normals();
        #[rustfmt::skip]
        let faces = vec![
            TriangleFace::new(0, 1, 2),
            TriangleFace::new(2, 3, 4),
        ];

        Geometry::from_triangle_faces_with_vertices_and_normals(
            faces.clone(),
            vertices.clone(),
            normals.clone(),
        );
    }

    #[test]
    fn test_oriented_edge_eq_returns_true() {
        let oriented_edge_one_way = OrientedEdge::new(0, 1);
        let oriented_edge_other_way = OrientedEdge::new(0, 1);
        assert_eq!(oriented_edge_one_way, oriented_edge_other_way);
    }

    #[test]
    fn test_oriented_edge_eq_returns_false_because_different() {
        let oriented_edge_one_way = OrientedEdge::new(0, 1);
        let oriented_edge_other_way = OrientedEdge::new(2, 1);
        assert_ne!(oriented_edge_one_way, oriented_edge_other_way);
    }

    #[test]
    fn test_oriented_edge_eq_returns_false_because_reverted() {
        let oriented_edge_one_way = OrientedEdge::new(0, 1);
        let oriented_edge_other_way = OrientedEdge::new(1, 0);
        assert_ne!(oriented_edge_one_way, oriented_edge_other_way);
    }

    #[test]
    #[should_panic(expected = "The oriented edge is constituted of the same vertex")]
    fn test_oriented_edge_constructor_consists_of_the_same_vertex_should_panic() {
        OrientedEdge::new(0, 0);
    }

    #[test]
    fn test_oriented_edge_constructor_does_not_consist_of_the_same_vertex_should_pass() {
        OrientedEdge::new(0, 1);
    }

    #[test]
    fn test_oriented_edge_is_reverted_returns_true_because_same() {
        let oriented_edge_one_way = OrientedEdge::new(0, 1);
        let oriented_edge_other_way = OrientedEdge::new(1, 0);
        assert!(oriented_edge_one_way.is_reverted(oriented_edge_other_way));
    }

    #[test]
    fn test_oriented_edge_is_reverted_returns_false_because_is_same() {
        let oriented_edge_one_way = OrientedEdge::new(0, 1);
        let oriented_edge_other_way = OrientedEdge::new(0, 1);
        assert!(!oriented_edge_one_way.is_reverted(oriented_edge_other_way));
    }

    #[test]
    fn test_oriented_edge_is_reverted_returns_false_because_is_different() {
        let oriented_edge_one_way = OrientedEdge::new(0, 1);
        let oriented_edge_other_way = OrientedEdge::new(2, 1);
        assert!(!oriented_edge_one_way.is_reverted(oriented_edge_other_way));
    }

    #[test]
    fn test_unoriented_edge_eq_returns_true_because_same() {
        let unoriented_edge_one_way = UnorientedEdge(OrientedEdge::new(0, 1));
        let unoriented_edge_other_way = UnorientedEdge(OrientedEdge::new(0, 1));
        assert_eq!(unoriented_edge_one_way, unoriented_edge_other_way);
    }

    #[test]
    fn test_unoriented_edge_eq_returns_true_because_reverted() {
        let unoriented_edge_one_way = UnorientedEdge(OrientedEdge::new(0, 1));
        let unoriented_edge_other_way = UnorientedEdge(OrientedEdge::new(1, 0));
        assert_eq!(unoriented_edge_one_way, unoriented_edge_other_way);
    }

    #[test]
    fn test_unoriented_edge_eq_returns_false_because_different() {
        let unoriented_edge_one_way = UnorientedEdge(OrientedEdge::new(0, 1));
        let unoriented_edge_other_way = UnorientedEdge(OrientedEdge::new(2, 1));
        assert_ne!(unoriented_edge_one_way, unoriented_edge_other_way);
    }

    #[test]
    fn test_unoriented_edge_hash_returns_true_because_same() {
        let unoriented_edge_one_way = UnorientedEdge(OrientedEdge::new(0, 1));
        let unoriented_edge_other_way = UnorientedEdge(OrientedEdge::new(0, 1));
        let mut hasher_1 = DefaultHasher::new();
        let mut hasher_2 = DefaultHasher::new();
        unoriented_edge_one_way.hash(&mut hasher_1);
        unoriented_edge_other_way.hash(&mut hasher_2);
        assert_eq!(hasher_1.finish(), hasher_2.finish());
    }

    #[test]
    fn test_unoriented_edge_hash_returns_true_because_reverted() {
        let unoriented_edge_one_way = UnorientedEdge(OrientedEdge::new(0, 1));
        let unoriented_edge_other_way = UnorientedEdge(OrientedEdge::new(1, 0));
        let mut hasher_1 = DefaultHasher::new();
        let mut hasher_2 = DefaultHasher::new();
        unoriented_edge_one_way.hash(&mut hasher_1);
        unoriented_edge_other_way.hash(&mut hasher_2);
        assert_eq!(hasher_1.finish(), hasher_2.finish());
    }

    #[test]
    fn test_triangle_face_to_oriented_edges() {
        let face = TriangleFace::new(0, 1, 2);

        let oriented_edges_correct: [OrientedEdge; 3] = [
            OrientedEdge::new(0, 1),
            OrientedEdge::new(1, 2),
            OrientedEdge::new(2, 0),
        ];

        let oriented_edges_to_check: [OrientedEdge; 3] = face.to_oriented_edges();

        assert_eq!(oriented_edges_to_check[0], oriented_edges_correct[0]);
        assert_eq!(oriented_edges_to_check[1], oriented_edges_correct[1]);
        assert_eq!(oriented_edges_to_check[2], oriented_edges_correct[2]);
    }

    #[test]
    fn test_triangle_face_to_unoriented_edges() {
        let face = TriangleFace::new(0, 1, 2);

        let unoriented_edges_correct: [UnorientedEdge; 3] = [
            UnorientedEdge(OrientedEdge::new(0, 1)),
            UnorientedEdge(OrientedEdge::new(1, 2)),
            UnorientedEdge(OrientedEdge::new(2, 0)),
        ];

        let unoriented_edges_to_check: [UnorientedEdge; 3] = face.to_unoriented_edges();

        assert_eq!(unoriented_edges_to_check[0], unoriented_edges_correct[0]);
        assert_eq!(unoriented_edges_to_check[1], unoriented_edges_correct[1]);
        assert_eq!(unoriented_edges_to_check[2], unoriented_edges_correct[2]);
    }

    #[test]
    #[should_panic(expected = "One or more face edges consists of the same vertex")]
    fn test_triangle_face_new_with_invalid_vertex_indices_0_1_should_panic() {
        TriangleFace::new(0, 0, 2);
    }

    #[test]
    #[should_panic(expected = "One or more face edges consists of the same vertex")]
    fn test_triangle_face_new_with_invalid_vertex_indices_1_2_should_panic() {
        TriangleFace::new(0, 2, 2);
    }

    #[test]
    #[should_panic(expected = "One or more face edges consists of the same vertex")]
    fn test_triangle_face_new_with_invalid_vertex_indices_0_2_should_panic() {
        TriangleFace::new(0, 2, 0);
    }

    #[test]
    #[should_panic(expected = "One or more face edges consists of the same vertex")]
    fn test_triangle_face_new_separate_with_invalid_vertex_indices_0_1_should_panic() {
        TriangleFace::new_separate(0, 0, 2, 0, 0, 0);
    }

    #[test]
    #[should_panic(expected = "One or more face edges consists of the same vertex")]
    fn test_triangle_face_new_separate_with_invalid_vertex_indices_1_2_should_panic() {
        TriangleFace::new_separate(0, 2, 2, 0, 0, 0);
    }

    #[test]
    #[should_panic(expected = "One or more face edges consists of the same vertex")]
    fn test_triangle_face_new_separate_with_invalid_vertex_indices_0_2_should_panic() {
        TriangleFace::new_separate(0, 2, 0, 0, 0, 0);
    }

    #[test]
    fn test_has_no_orphan_vertices_returns_true_if_there_are_some() {
        let (faces, vertices, normals) = quad_with_normals();

        let geometry_without_orphans = Geometry::from_triangle_faces_with_vertices_and_normals(
            faces.clone(),
            vertices.clone(),
            normals.clone(),
        );

        assert!(geometry_without_orphans.has_no_orphan_vertices());
    }

    #[test]
    fn test_has_no_orphan_vertices_returns_false_if_there_are_none() {
        let (faces, vertices, normals) = quad_with_normals();
        let extra_vertex = vec![v(0.0, 0.0, 0.0, [0.0, 0.0, 0.0], 1.0)];
        let vertices_extended = [&vertices[..], &extra_vertex[..]].concat();

        let geometry_with_orphans = Geometry::from_triangle_faces_with_vertices_and_normals(
            faces.clone(),
            vertices_extended.clone(),
            normals.clone(),
        );

        assert!(!geometry_with_orphans.has_no_orphan_vertices());
    }

    #[test]
    fn test_has_no_orphan_normals_returns_true_if_there_are_some() {
        let (faces, vertices, normals) = quad_with_normals();

        let geometry_without_orphans = Geometry::from_triangle_faces_with_vertices_and_normals(
            faces.clone(),
            vertices.clone(),
            normals.clone(),
        );

        assert!(geometry_without_orphans.has_no_orphan_normals());
    }

    #[test]
    fn test_geometry_unoriented_edges_iter() {
        let (faces, vertices, normals) = quad_with_normals();
        let geometry = Geometry::from_triangle_faces_with_vertices_and_normals(
            faces.clone(),
            vertices.clone(),
            normals.clone(),
        );
        let unoriented_edges_correct = vec![
            UnorientedEdge(OrientedEdge::new(0, 1)),
            UnorientedEdge(OrientedEdge::new(1, 2)),
            UnorientedEdge(OrientedEdge::new(2, 0)),
            UnorientedEdge(OrientedEdge::new(2, 3)),
            UnorientedEdge(OrientedEdge::new(3, 0)),
            UnorientedEdge(OrientedEdge::new(0, 2)),
        ];
        let unoriented_edges_to_check: Vec<UnorientedEdge> =
            geometry.unoriented_edges_iter().collect();

        assert!(unoriented_edges_correct
            .iter()
            .all(|u_e| unoriented_edges_to_check.iter().any(|e| e == u_e)));

        let len_1 = unoriented_edges_to_check.len();
        let len_2 = unoriented_edges_correct.len();
        assert_eq!(len_1, len_2);
    }

    #[test]
    fn test_geometry_oriented_edges_iter() {
        let (faces, vertices, normals) = quad_with_normals();
        let geometry = Geometry::from_triangle_faces_with_vertices_and_normals(
            faces.clone(),
            vertices.clone(),
            normals.clone(),
        );

        let oriented_edges_correct = vec![
            OrientedEdge::new(0, 1),
            OrientedEdge::new(1, 2),
            OrientedEdge::new(2, 0),
            OrientedEdge::new(2, 3),
            OrientedEdge::new(3, 0),
            OrientedEdge::new(0, 2),
        ];
        let oriented_edges_to_check: Vec<OrientedEdge> = geometry.oriented_edges_iter().collect();

        assert!(oriented_edges_correct
            .iter()
            .all(|o_e| oriented_edges_to_check.iter().any(|e| e == o_e)));

        let len_1 = oriented_edges_to_check.len();
        let len_2 = oriented_edges_correct.len();

        assert_eq!(len_1, len_2);
    }

    #[test]
    fn test_has_no_orphan_normals_returns_false_if_there_are_none() {
        let (faces, vertices, normals) = quad_with_normals();
        let extra_normal = vec![n(0.0, 0.0, 0.0)];
        let normals_extended = [&normals[..], &extra_normal[..]].concat();

        let geometry_with_orphans = Geometry::from_triangle_faces_with_vertices_and_normals(
            faces.clone(),
            vertices.clone(),
            normals_extended.clone(),
        );

        assert!(!geometry_with_orphans.has_no_orphan_normals());
    }

    #[test]
    fn test_remove_orphan_vertices() {
        let (faces, vertices) = quad();
        let extra_vertex = vec![v(0.0, 0.0, 0.0, [0.0, 0.0, 0.0], 1.0)];
        let vertices_extended = [&extra_vertex[..], &vertices[..]].concat();
        let faces_renumbered_to_match_extend_vertices: Vec<_> =
            faces.iter().map(|f| (f.0 + 1, f.1 + 1, f.2 + 1)).collect();

        let faces_length = &faces.len();

        let (faces_purged, vertices_purged) =
            remove_orphan_vertices(faces_renumbered_to_match_extend_vertices, vertices_extended);

        let faces_purged_length = &faces_purged.len();

        assert_eq!(faces_length, faces_purged_length);
        assert_eq!(vertices_purged, vertices);
    }

    #[test]
    fn test_remove_orphan_normals() {
        let (faces, _vertices, normals) = quad_with_normals();
        let extra_normal = vec![n(0.0, 0.0, 0.0)];
        let normals_extended = [&extra_normal[..], &normals[..]].concat();

        let faces_renumbered_to_match_extend_normals: Vec<_> = faces
            .iter()
            .map(|f| {
                TriangleFace::new_separate(
                    f.vertices.0,
                    f.vertices.1,
                    f.vertices.2,
                    f.normals.0 + 1,
                    f.normals.1 + 1,
                    f.normals.2 + 1,
                )
            })
            .collect();

        let faces_length = &faces.len();

        let (faces_purged, normals_purged) =
            remove_orphan_normals(faces_renumbered_to_match_extend_normals, normals_extended);

        let faces_purged_length = &faces_purged.len();

        assert_eq!(faces_length, faces_purged_length);
        assert_eq!(normals_purged, normals);
    }

    #[test]
    fn test_remove_orphan_vertices_and_normals() {
        let (faces, vertices, normals) = quad_with_normals();

        let extra_vertex = vec![v(0.0, 0.0, 0.0, [0.0, 0.0, 0.0], 1.0)];
        let vertices_extended = [&extra_vertex[..], &vertices[..]].concat();

        let extra_normal = vec![n(0.0, 0.0, 0.0)];
        let normals_extended = [&extra_normal[..], &normals[..]].concat();

        let faces_renumbered_to_match_extend_data: Vec<_> = faces
            .iter()
            .map(|f| {
                TriangleFace::new_separate(
                    f.vertices.0 + 1,
                    f.vertices.1 + 1,
                    f.vertices.2 + 1,
                    f.normals.0 + 1,
                    f.normals.1 + 1,
                    f.normals.2 + 1,
                )
            })
            .collect();

        let faces_length = &faces.len();

        let (faces_purged, vertices_purged, normals_purged) = remove_orphan_vertices_and_normals(
            faces_renumbered_to_match_extend_data,
            vertices_extended,
            normals_extended,
        );

        let faces_purged_length = &faces_purged.len();

        assert_eq!(faces_length, faces_purged_length);
        assert_eq!(vertices_purged, vertices);
        assert_eq!(normals_purged, normals);
    }

    #[test]
    fn test_geometry_from_triangle_faces_with_vertices_and_computed_normals_remove_orphans() {
        let (faces, vertices) = quad();
        let extra_vertex = vec![v(0.0, 0.0, 0.0, [0.0, 0.0, 0.0], 1.0)];
        let vertices_extended = [&extra_vertex[..], &vertices[..]].concat();
        let faces_renumbered_to_match_extend_vertices: Vec<_> =
            faces.iter().map(|f| (f.0 + 1, f.1 + 1, f.2 + 1)).collect();

        let geometry =
            Geometry::from_triangle_faces_with_vertices_and_computed_normals_remove_orphans(
                faces_renumbered_to_match_extend_vertices,
                vertices_extended,
                NormalStrategy::Sharp,
            );

        assert!(geometry.has_no_orphan_vertices());
    }

    #[test]
    fn test_geometry_from_triangle_faces_with_vertices_and_normals_remove_orphans() {
        let (faces, vertices, normals) = quad_with_normals();
        let extra_vertex = vec![v(0.0, 0.0, 0.0, [0.0, 0.0, 0.0], 1.0)];
        let vertices_extended = [&extra_vertex[..], &vertices[..]].concat();
        let extra_normal = vec![n(0.0, 0.0, 0.0)];
        let normals_extended = [&extra_normal[..], &normals[..]].concat();

        let faces_renumbered_to_match_extend_vertices_and_normals: Vec<_> = faces
            .iter()
            .map(|f| {
                TriangleFace::new_separate(
                    f.vertices.0 + 1,
                    f.vertices.1 + 1,
                    f.vertices.2 + 1,
                    f.normals.0 + 1,
                    f.normals.1 + 1,
                    f.normals.2 + 1,
                )
            })
            .collect();

        let geometry = Geometry::from_triangle_faces_with_vertices_and_normals_remove_orphans(
            faces_renumbered_to_match_extend_vertices_and_normals,
            vertices_extended,
            normals_extended,
        );

        assert!(geometry.has_no_orphan_vertices());
    }
}<|MERGE_RESOLUTION|>--- conflicted
+++ resolved
@@ -8,7 +8,7 @@
 use nalgebra::base::Vector3;
 use nalgebra::geometry::Point3;
 
-use crate::convert::{cast_i32, cast_u32, cast_usize};
+use crate::convert::{cast_u32, cast_usize};
 
 #[derive(Debug, Clone, Copy)]
 pub enum NormalStrategy {
@@ -231,20 +231,6 @@
             .flat_map(|face| ArrayVec::from(face.to_unoriented_edges()).into_iter())
     }
 
-<<<<<<< master
-=======
-    /// Genus of a mesh is the number of holes in topology / conectivity
-    /// The mesh must be triangular and watertight
-    /// V - E + F = 2 (1 - G)
-    pub fn mesh_genus(&self, edges: &HashSet<UnorientedEdge>) -> i32 {
-        let vertex_count = cast_i32(self.vertices.len());
-        let edge_count = cast_i32(edges.len());
-        let face_count = cast_i32(self.faces.len());
-
-        1 - (vertex_count - edge_count + face_count) / 2
-    }
-
->>>>>>> Calculate element to element topologies
     /// Does the mesh contain unused (not referenced in faces) vertices
     pub fn has_no_orphan_vertices(&self) -> bool {
         let mut used_vertices = HashSet::new();
@@ -1124,8 +1110,6 @@
 mod tests {
     use std::collections::hash_map::DefaultHasher;
 
-    use crate::test_geometry_fixtures::{double_torus, torus, triple_torus};
-
     use super::*;
 
     fn quad() -> (Vec<(u32, u32, u32)>, Vertices) {
@@ -1170,28 +1154,6 @@
         ];
 
         (faces, vertices, normals)
-    }
-
-    fn tessellated_triangle() -> (Vec<(u32, u32, u32)>, Vec<Point3<f32>>) {
-        #[rustfmt::skip]
-            let vertices = vec![
-            Point3::new(-2.0, -2.0, 0.0),
-            Point3::new(0.0, -2.0, 0.0),
-            Point3::new(2.0, -2.0, 0.0),
-            Point3::new(-1.0, 0.0, 0.0),
-            Point3::new(1.0, 0.0, 0.0),
-            Point3::new(0.0, 2.0, 0.0),
-        ];
-
-        #[rustfmt::skip]
-            let faces = vec![
-            (0, 3, 1),
-            (1, 3, 4),
-            (1, 4, 2),
-            (3, 5, 4),
-        ];
-
-        (faces, vertices)
     }
 
     #[test]
