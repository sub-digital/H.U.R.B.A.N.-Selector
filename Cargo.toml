--- conflicted
+++ resolved
@@ -33,11 +33,8 @@
 nalgebra = "0.18.0"
 env_logger = "0.6.2"
 png = "0.15.0"
-<<<<<<< HEAD
 crossbeam-channel = "0.3.9"
-=======
 bitflags = "1.1.0"
->>>>>>> 2b2ad9ca
 
 [build-dependencies]
 shaderc = "0.6.0"