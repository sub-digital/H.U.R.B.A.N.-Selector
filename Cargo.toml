--- conflicted
+++ resolved
@@ -10,17 +10,10 @@
 ]
 license = "GPL-3.0-only"
 
-<<<<<<< HEAD
-[[bench]]
-name = "shrink_wrap"
-harness = false
-
 [features]
 default = []
 dist = ["log/release_max_level_info"]
 
-=======
->>>>>>> ecdecda3
 [dependencies]
 wgpu = { git = "https://github.com/gfx-rs/wgpu-rs", rev = "5edb6ecf13c9b21c60e41477eb64837c5445dfd8", features = ["vulkan"] }
 winit = "0.20.0-alpha3"
