--- conflicted
+++ resolved
@@ -557,11 +557,7 @@
                                 let project = project::Project { version: 1, stmts };
 
                                 match project::save(&save_path, project) {
-<<<<<<< HEAD
-                                    Ok(()) => match prevent_overwrite_status {
-=======
                                     Ok(save_path) => match prevent_overwrite_status {
->>>>>>> 5f4cb4f9
                                         project::NextAction::Exit => {
                                             *control_flow = winit::event_loop::ControlFlow::Exit
                                         }
