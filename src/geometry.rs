--- conflicted
+++ resolved
@@ -946,7 +946,6 @@
     }
 
     #[test]
-<<<<<<< HEAD
     fn test_oriented_edge_eq_returns_true() {
         let oriented_edge_one_way = OrientedEdge::new(0, 1);
         let oriented_edge_other_way = OrientedEdge::new(0, 1);
@@ -1088,10 +1087,6 @@
     }
 
     #[test]
-    fn test_geometry_oriented_edges_iter() {
-        let (faces, vertices, normals) = quad_with_normals();
-        let geometry = Geometry::from_triangle_faces_with_vertices_and_normals(
-=======
     fn test_has_no_orphan_vertices_returns_true_if_there_are_some() {
         let (faces, vertices, normals) = quad_with_normals();
 
@@ -1124,33 +1119,12 @@
         let (faces, vertices, normals) = quad_with_normals();
 
         let geometry_without_orphans = Geometry::from_triangle_faces_with_vertices_and_normals(
->>>>>>> 98048ba4
             faces.clone(),
             vertices.clone(),
             normals.clone(),
         );
-<<<<<<< HEAD
-        let oriented_edges_correct = vec![
-            OrientedEdge::new(0, 1),
-            OrientedEdge::new(1, 2),
-            OrientedEdge::new(2, 0),
-            OrientedEdge::new(2, 3),
-            OrientedEdge::new(3, 0),
-            OrientedEdge::new(0, 2),
-        ];
-        let oriented_edges_to_check: Vec<OrientedEdge> = geometry.oriented_edges_iter().collect();
-
-        assert!(oriented_edges_to_check
-            .iter()
-            .all(|o_e| oriented_edges_correct.iter().any(|e| e == o_e)));
-
-        let len_1 = oriented_edges_to_check.len();
-        let len_2 = oriented_edges_correct.len();
-        assert_eq!(
-            len_1, len_2,
-            "oriented_edges_to_check.len() = {}, oriented_edges_correct.len() = {}",
-            len_1, len_2
-        );
+
+        assert!(geometry_without_orphans.has_no_orphan_normals());
     }
 
     #[test]
@@ -1185,9 +1159,37 @@
         );
     }
 
-=======
-
-        assert!(geometry_without_orphans.has_no_orphan_normals());
+    #[test]
+    fn test_geometry_oriented_edges_iter() {
+        let (faces, vertices, normals) = quad_with_normals();
+        let geometry = Geometry::from_triangle_faces_with_vertices_and_normals(
+            faces.clone(),
+            vertices.clone(),
+            normals.clone(),
+        );
+
+        let oriented_edges_correct = vec![
+            OrientedEdge::new(0, 1),
+            OrientedEdge::new(1, 2),
+            OrientedEdge::new(2, 0),
+            OrientedEdge::new(2, 3),
+            OrientedEdge::new(3, 0),
+            OrientedEdge::new(0, 2),
+        ];
+        let oriented_edges_to_check: Vec<OrientedEdge> = geometry.oriented_edges_iter().collect();
+
+        assert!(oriented_edges_to_check
+            .iter()
+            .all(|o_e| oriented_edges_correct.iter().any(|e| e == o_e)));
+
+        let len_1 = oriented_edges_to_check.len();
+        let len_2 = oriented_edges_correct.len();
+
+        assert_eq!(
+            len_1, len_2,
+            "oriented_edges_to_check.len() = {}, oriented_edges_correct.len() = {}",
+            len_1, len_2
+        );
     }
 
     #[test]
@@ -1204,5 +1206,4 @@
 
         assert!(!geometry_with_orphans.has_no_orphan_normals());
     }
->>>>>>> 98048ba4
 }