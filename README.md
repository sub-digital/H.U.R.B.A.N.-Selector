# H.U.R.B.A.N. selector

[![Build Status](https://dev.azure.com/subdgtl/HURBAN-selector/_apis/build/status/Master%20and%20PR?branchName=master)](https://dev.azure.com/subdgtl/HURBAN-selector/_build/latest?definitionId=1&branchName=master)

H.U.R.B.A.N. selector is a software experiment sponsored by the [Slovak
Design Center](https://www.scd.sk/). It is meant to test the
hypothesis that creating new designs and shapes is subconsciously
inspired by our previous experience. There is a trial and error phase
in the design process where many variations on the same shape are
prototyped and chosen from.

The software is currently in very early stages, but as it nears
completion, it will strive to be a tool for simple parametric
modeling, containing implementations of various hybridization
strategies for mesh models, allowing designers to smoothly interpolate
between multiple mesh geometries and select the result with the most
desired features.

![Screenshot](./hurban_selector-2020-02-03-15-20-24.png)

## Getting the software

Currently the only option is to build from source (see development
guide down below).

## Developing

Make sure you have the following installed:

- [Rust](https://rustup.rs/)
- Clippy (`rustup component add clippy`)
- Rustfmt (`rustup component add rustfmt`)
- [Dependencies for `shaderc-sys`](https://github.com/google/shaderc-rs#building-from-source)

We use standard `cargo` workflows:

- `cargo clippy` to have a nice chat with 📎, the linter,
- `cargo fmt` to format the project,
- `cargo test` to run tests,
- `cargo doc --open` to build and open local documentation for the
  project and all dependencies (optionally pass
  `--document-private-items`),
- `cargo build` to build,
- `cargo run` to run.

### Configuration

The application parses configuration from both command-line arguments and
environment variables. Run with `-h` to see the list of available options.

### Creating a Windows installer

Refer to [installer's readme](installer/README.md) to create Windows installer.

### Testing

Apart from unit and integration tests, we do have a fair amount of
snapshot tests. These are used mostly to check for regressions in
operation implementations. The workflow is to always manually review
the new snapshot, if the operation's output has changed.

Snapshots are handled by the
[insta](https://docs.rs/insta/) crate. The `cargo insta`
plugin, while not strictly necessary, is also useful in the
workflow. Get it with `cargo install cargo-insta`.

To make a new snapshot test, add a standard test and use
`insta::assert_json_snapshot("name_of_snapshot", &data)`. The test
will fail at first, as there is no snapshot to compare against. Use
the `cargo insta review` to review snapshot diffs or new snapshots.

### Renderer development

If working on the renderer, Vulkan validation layers can provide additional
validation. When running on the Vulkan backend and with `debug_assertions`
enabled, `gfx-hal` automatically enables Vulkan validation layers.

For the implementation to be able to load the validation layers, the [LunarG
Vulkan SDK](https://vulkan.lunarg.com/) must be installed. Note that the Vulkan
SDK can even be installed on macOS, and enables running on the Vulkan backend
there, but the setup is a bit more involved - see macOS guide in
[ash](https://crates.io/crates/ash)), and possibly [disable
SIP](http://osxdaily.com/2015/10/05/disable-rootless-system-integrity-protection-mac-os-x/)

<<<<<<< HEAD
### Creating a windows distribution for workshops

- `cargo build --release`,
- create a distribution directory in a place of your heart's desire,
- copy `./target/release/hurban_selector.exe` to the distribution directory,
- add the following `run.cmd` file to the distribution directory:

```cmd
REM Set environment variables here
set HS_THEME=funky
hurban_selector.exe
```

Before running on target computer, make sure "Microsoft Visual C++
Redistributable for Visual Studio 2019" is installed (get it
[here](https://support.microsoft.com/en-us/help/2977003/the-latest-supported-visual-c-downloads))

### Creating a Windows installer

Refer to [Windows installer's readme](installer_windows/README.md) to create
Windows installer.

=======
>>>>>>> 95619981
### Licence

The editor source code is provided under the GNU GENERAL PUBLIC
LICENSE, Version 3. If the research or implementation yields
interesting results, those will be extracted from the editor and
published and licensed separately, most likely under a more permissive
license such as MIT.<|MERGE_RESOLUTION|>--- conflicted
+++ resolved
@@ -82,31 +82,6 @@
 [ash](https://crates.io/crates/ash)), and possibly [disable
 SIP](http://osxdaily.com/2015/10/05/disable-rootless-system-integrity-protection-mac-os-x/)
 
-<<<<<<< HEAD
-### Creating a windows distribution for workshops
-
-- `cargo build --release`,
-- create a distribution directory in a place of your heart's desire,
-- copy `./target/release/hurban_selector.exe` to the distribution directory,
-- add the following `run.cmd` file to the distribution directory:
-
-```cmd
-REM Set environment variables here
-set HS_THEME=funky
-hurban_selector.exe
-```
-
-Before running on target computer, make sure "Microsoft Visual C++
-Redistributable for Visual Studio 2019" is installed (get it
-[here](https://support.microsoft.com/en-us/help/2977003/the-latest-supported-visual-c-downloads))
-
-### Creating a Windows installer
-
-Refer to [Windows installer's readme](installer_windows/README.md) to create
-Windows installer.
-
-=======
->>>>>>> 95619981
 ### Licence
 
 The editor source code is provided under the GNU GENERAL PUBLIC
