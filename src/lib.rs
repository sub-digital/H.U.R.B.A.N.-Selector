--- conflicted
+++ resolved
@@ -28,11 +28,8 @@
 mod interpreter_server;
 mod math;
 mod mesh_analysis;
-<<<<<<< HEAD
 mod mesh_smoothing;
-=======
 mod mesh_topology_analysis;
->>>>>>> 5999d302
 mod platform;
 mod ui;
 
