pub use crate::logger::LogLevel;
pub use crate::renderer::{GpuBackend, GpuPowerPreference, Msaa};
pub use crate::ui::Theme;

use std::cell::RefCell;
use std::collections::HashMap;
use std::fs::File;
use std::mem;
use std::rc::Rc;
use std::sync::Arc;
use std::time::{Duration, Instant};

use image::{GenericImageView, Pixel};
use nalgebra::{Point3, Vector2, Vector3};

use crate::bounding_box::BoundingBox;
use crate::camera::{Camera, CameraOptions};
use crate::convert::cast_usize;
use crate::input::InputManager;
use crate::interpreter::{Value, VarIdent};
use crate::mesh::Mesh;
use crate::notifications::{NotificationLevel, Notifications};
use crate::plane::Plane;
use crate::project::ProjectStatus;
use crate::renderer::{
    DirectionalLight, GpuMesh, GpuMeshHandle, Material, Options as RendererOptions, Renderer,
};
use crate::session::{PollNotification, Session};
<<<<<<< HEAD
use crate::ui::{ScreenshotOptions, Ui, ViewportDrawMode};
=======
use crate::ui::{OverwriteModalTrigger, SaveModalResult, ScreenshotOptions, Ui};
>>>>>>> 2bf5fe78

pub mod geometry;
pub mod importer;
pub mod renderer;

mod analytics;
mod bounding_box;
mod camera;
mod convert;
mod input;
mod interpreter;
mod interpreter_funcs;
mod interpreter_server;
mod logger;
mod math;
mod mesh;
mod notifications;
mod plane;
mod project;
mod pull;
mod session;
mod ui;

const DURATION_CAMERA_INTERPOLATION: Duration = Duration::from_millis(1000);
const DURATION_NOTIFICATION: Duration = Duration::from_millis(5000);
const DURATION_AUTORUN_DELAY: Duration = Duration::from_millis(100);
const BASE_WINDOW_TITLE: &str = "H.U.R.B.A.N. selector";

#[derive(Debug, Clone, Copy, PartialEq)]
pub struct Options {
    /// What theme to use.
    pub theme: Theme,
    /// Whether to open a fullscreen window.
    pub fullscreen: bool,
    /// Which multi-sampling setting to use.
    pub msaa: Msaa,
    /// Whether to run with VSync or not.
    pub vsync: bool,
    /// Whether to select an explicit gpu backend for the renderer to use.
    pub gpu_backend: Option<GpuBackend>,
    /// Whether to select an explicit power preference profile for the renderer
    /// to use when choosing a GPU.
    pub gpu_power_preference: Option<GpuPowerPreference>,
    /// Logging level for the editor.
    pub app_log_level: Option<logger::LogLevel>,
    /// Logging level for external libraries.
    pub lib_log_level: Option<logger::LogLevel>,
}

/// A unique identifier assigned to a value or subvalue for purposes
/// of displaying in the viewport.
///
/// Since we support value arrays, there can be multiple geometries
/// contained in a single value that all need to be treated separately
/// for purposes of scene geometry analysis and rendering.
///
/// For simple values, the path is always `(var_ident, 0)`. For array
/// element values, the path is `(var_ident, array_index)`.
#[derive(Debug, Clone, Copy, PartialEq, Eq, Hash)]
struct ValuePath(VarIdent, usize);

#[cfg(not(feature = "dist"))]
#[derive(Debug, Clone, Copy)]
enum RendererDebugView {
    Off,
    ShadowMap,
}

#[cfg(not(feature = "dist"))]
impl RendererDebugView {
    pub fn cycle(self) -> Self {
        match self {
            RendererDebugView::Off => RendererDebugView::ShadowMap,
            RendererDebugView::ShadowMap => RendererDebugView::Off,
        }
    }
}

/// Initialize the window and run in infinite loop.
///
/// Will continue running until a close request is received from the
/// created window.
pub fn init_and_run(options: Options) -> ! {
    logger::init(options.app_log_level, options.lib_log_level);

    let event_loop = winit::event_loop::EventLoop::new();
    let icon_file = include_bytes!("../icons/64x64.ico");
    let icon = load_icon(icon_file);
    let window = if options.fullscreen {
        let monitor = event_loop.primary_monitor();

        // Exclusive fullscreen on macOS has 2 problems:
        // - winit does not report correct DPI once the window
        //   switches to fullscreen,
        // - wgpu on vulkan on metal can not allocate a large enough
        //   backbuffer.
        //
        // Neither of these happen on borderless fullscreen on macOS.
        // FIXME: Fix these issues in winit and wgpu.
        #[cfg(target_os = "macos")]
        {
            log::info!("Running in fullscreen mode on macOS, opening borderless fullscreen");
            winit::window::WindowBuilder::new()
                .with_title(BASE_WINDOW_TITLE)
                .with_fullscreen(Some(winit::window::Fullscreen::Borderless(monitor)))
                .build(&event_loop)
                .expect("Failed to create window")
        }

        #[cfg(not(target_os = "macos"))]
        {
            log::info!("Running in fullscreen mode, looking for exclusive fullscreen video modes");
            if let Some(video_mode) = monitor.video_modes().next() {
                log::info!(
                    "Found video mode: {}, opening exclusive fullscreen",
                    video_mode,
                );
                winit::window::WindowBuilder::new()
                    .with_title(BASE_WINDOW_TITLE)
                    .with_fullscreen(Some(winit::window::Fullscreen::Exclusive(video_mode)))
                    .with_window_icon(Some(icon))
                    .build(&event_loop)
                    .expect("Failed to create window")
            } else {
                log::info!("Didn't find compatible video mode, opening borderless fullscreen");
                winit::window::WindowBuilder::new()
                    .with_title(BASE_WINDOW_TITLE)
                    .with_fullscreen(Some(winit::window::Fullscreen::Borderless(monitor)))
                    .with_window_icon(Some(icon))
                    .build(&event_loop)
                    .expect("Failed to create window")
            }
        }
    } else {
        log::info!("Running in windowed mode");

        winit::window::WindowBuilder::new()
            .with_title(BASE_WINDOW_TITLE)
            .with_inner_size(winit::dpi::LogicalSize::new(1280.0, 720.0))
            .with_window_icon(Some(icon))
            .build(&event_loop)
            .expect("Failed to create window")
    };

    let initial_window_size = window.inner_size().to_physical(window.hidpi_factor());
    let initial_window_width = initial_window_size.width.round() as u32;
    let initial_window_height = initial_window_size.height.round() as u32;
    let initial_window_aspect_ratio =
        initial_window_size.width as f32 / initial_window_size.height as f32;

    let mut session = Session::new();
    session.set_autorun_delay(Some(DURATION_AUTORUN_DELAY));
    let mut input_manager = InputManager::new();

    let notifications = Rc::new(RefCell::new(Notifications::with_ttl(DURATION_NOTIFICATION)));

    let mut ui = Ui::new(&window, options.theme);

    let mut project_status = project::ProjectStatus::default();

    change_window_title(&window, &project_status);

    let mut camera = Camera::new(
        initial_window_aspect_ratio,
        5.0,
        270_f32.to_radians(),
        60_f32.to_radians(),
        CameraOptions {
            radius_min: 1.0,
            radius_max: 10000.0,
            polar_angle_distance_min: 1_f32.to_radians(),
            speed_pan: 10.0,
            speed_rotate: 0.005,
            speed_zoom: 0.01,
            speed_zoom_step: 1.0,
            fovy: 45_f32.to_radians(),
            znear: 0.01,
            zfar: 1000.0,
        },
    );

    let mut screenshot_modal_open = false;
    let mut screenshot_options = ScreenshotOptions {
        width: initial_window_width,
        height: initial_window_height,
        transparent: true,
    };

    let clear_color = match options.theme {
        Theme::Dark => [0.1, 0.1, 0.1, 1.0],
        Theme::Funky => [1.0, 1.0, 1.0, 1.0],
    };

    #[cfg(not(feature = "dist"))]
    let mut renderer_debug_view = RendererDebugView::Off;
    let mut viewport_draw_mode = ViewportDrawMode::ShadedWireframe;
    let mut viewport_draw_used_values = true;
    let mut renderer = Renderer::new(
        &window,
        initial_window_width,
        initial_window_height,
        ui.fonts(),
        RendererOptions {
            // FIXME: @Correctness Msaa X4 is the only value currently
            // working on all devices we tried. Once msaa capabilities
            // are queryable with wgpu `Limits`, we should have a
            // chain of options the renderer tries before giving up,
            // and this field should be renamed to `desired_msaa`.
            msaa: options.msaa,
            vsync: options.vsync,
            backend: options.gpu_backend,
            power_preference: options.gpu_power_preference,
            flat_material_color: [0.0, 0.0, 0.0, 0.1],
            // FIXME: These different alphas are to workaround a blending bug in
            // the renderer. Fix the blending bug.
            transparent_matcap_shaded_material_alpha: match options.theme {
                Theme::Dark => 0.5,
                Theme::Funky => 0.15,
            },
        },
    );

    let mut scene_bounding_box: BoundingBox<f32> = BoundingBox::unit();
    let mut scene_meshes: HashMap<ValuePath, (bool, Arc<Mesh>)> = HashMap::new();
    let mut scene_gpu_mesh_handles: HashMap<ValuePath, (bool, GpuMeshHandle)> = HashMap::new();

    let mut ground_plane_mesh = compute_ground_plane_mesh(&scene_bounding_box);
    let mut ground_plane_mesh_bounding_box = ground_plane_mesh.bounding_box();
    let mut ground_plane_gpu_mesh_handle = Some(
        renderer
            .add_scene_mesh(&GpuMesh::from_mesh(&ground_plane_mesh))
            .expect("Failed to add ground plane mesh"),
    );

    let cubic_bezier = math::CubicBezierEasing::new([0.7, 0.0], [0.3, 1.0]);
    let mut camera_interpolation: Option<CameraInterpolation> = None;
    // Since input manager needs to process events separately after imgui
    // handles them, this buffer with copies of events is needed.
    let mut input_events: Vec<winit::event::Event<_>> = Vec::with_capacity(16);

    let time_start = Instant::now();
    let mut time = time_start;

    #[allow(clippy::cognitive_complexity)]
    event_loop.run(move |event, _, control_flow| {
        *control_flow = winit::event_loop::ControlFlow::Poll;

        match event {
            winit::event::Event::EventsCleared => {
                let (duration_last_frame, _duration_running) = {
                    let now = Instant::now();
                    let duration_last_frame = now.duration_since(time);
                    let duration_running = now.duration_since(time_start);
                    time = now;

                    (duration_last_frame, duration_running)
                };

                ui.set_delta_time(duration_last_frame.as_secs_f32());

                let ui_frame = ui.prepare_frame(&window);
                input_manager.start_frame();

                for event in input_events.drain(..) {
                    input_manager.process_event(
                        &event,
                        ui_frame.want_capture_keyboard(),
                        ui_frame.want_capture_mouse(),
                    );
                }

                let input_state = input_manager.input_state();

                #[cfg(not(feature = "dist"))]
                {
                    if input_state.debug_view_cycle {
                        renderer_debug_view = renderer_debug_view.cycle();
                        log::debug!("Cycled debug view to {:?}", renderer_debug_view);
                    }
                }

                if input_state.open_screenshot_options {
                    screenshot_modal_open = true;
                }

                let [pan_ground_x, pan_ground_y] = input_state.camera_pan_ground;
                let [pan_screen_x, pan_screen_y] = input_state.camera_pan_screen;
                let [rotate_x, rotate_y] = input_state.camera_rotate;

                camera.pan_ground(pan_ground_x, pan_ground_y);
                camera.pan_screen(pan_screen_x, pan_screen_y);
                camera.rotate(rotate_x, rotate_y);
                camera.zoom(input_state.camera_zoom);
                camera.zoom_step(input_state.camera_zoom_steps);

                let menu_status = ui_frame.draw_menu_window(
                    time,
                    &mut screenshot_modal_open,
<<<<<<< HEAD
                    &mut viewport_draw_mode,
                    &mut viewport_draw_used_values,
                    project_path.as_ref().map(|p| p.as_str()),
=======
                    &mut renderer_draw_mesh_mode,
                    &mut project_status,
>>>>>>> 2bf5fe78
                    &mut notifications.borrow_mut(),
                );

                if menu_status.viewport_draw_used_values_changed {
                    scene_bounding_box = BoundingBox::union(
                        scene_meshes
                            .values()
                            .filter(|(used, _)| viewport_draw_used_values || !used)
                            .map(|(_, mesh)| mesh.bounding_box()),
                    )
                    .unwrap_or_else(BoundingBox::unit);

                    ground_plane_mesh = compute_ground_plane_mesh(&scene_bounding_box);
                    ground_plane_mesh_bounding_box = ground_plane_mesh.bounding_box();
                    renderer.remove_scene_mesh(
                        ground_plane_gpu_mesh_handle
                            .take()
                            .expect("Ground plane must always be present"),
                    );
                    ground_plane_gpu_mesh_handle = Some(
                        renderer
                            .add_scene_mesh(&GpuMesh::from_mesh(&ground_plane_mesh))
                            .expect("Failed to add ground plane mesh"),
                    );
                }

                let reset_viewport =
                    input_state.camera_reset_viewport || menu_status.reset_viewport;

                if let Some(prevent_overwrite_modal_trigger) = menu_status.prevent_overwrite_modal {
                    project_status.prevent_overwrite_status = match prevent_overwrite_modal_trigger
                    {
                        OverwriteModalTrigger::NewProject => {
                            Some(crate::project::NextAction::NewProject)
                        }
                        OverwriteModalTrigger::OpenProject => {
                            Some(crate::project::NextAction::OpenProject)
                        }
                    }
                }

                if menu_status.new_project {
                    scene_meshes.clear();

                    for (_, (_, gpu_mesh_handle)) in scene_gpu_mesh_handles.drain() {
                        renderer.remove_scene_mesh(gpu_mesh_handle);
                    }

                    scene_bounding_box = BoundingBox::union(
                        scene_meshes
                            .values()
                            .filter(|(used, _)| viewport_draw_used_values || !used)
                            .map(|(_, mesh)| mesh.bounding_box()),
                    )
                    .unwrap_or_else(BoundingBox::unit);

                    ground_plane_mesh = compute_ground_plane_mesh(&scene_bounding_box);
                    ground_plane_mesh_bounding_box = ground_plane_mesh.bounding_box();
                    renderer.remove_scene_mesh(
                        ground_plane_gpu_mesh_handle
                            .take()
                            .expect("Ground plane must always be present"),
                    );
                    ground_plane_gpu_mesh_handle = Some(
                        renderer
                            .add_scene_mesh(&GpuMesh::from_mesh(&ground_plane_mesh))
                            .expect("Failed to add ground plane mesh"),
                    );

                    let current_autorun_delay = session.autorun_delay();
                    session = Session::new();
                    session.set_autorun_delay(current_autorun_delay);

                    project_status.path = None;
                    project_status.changed_since_last_save = false;

                    change_window_title(&window, &project_status);
                }

                if let Some(save_path) = menu_status.save_path {
                    log::info!("Saving project at {}", save_path);

                    let stmts = session.stmts().to_vec();
                    let project = project::Project { version: 1, stmts };

                    match project::save(&save_path, project) {
                        Ok(_) => {
                            project_status.save(&save_path);

                            change_window_title(&window, &project_status);

                            notifications.borrow_mut().push(
                                time,
                                NotificationLevel::Info,
                                format!("Project saved as {}", &save_path),
                            );
                        }
                        Err(err) => {
                            log::error!("{}", err);
                            project_status.error = Some(err);
                        }
                    }
                }

                if let Some(open_path) = menu_status.open_path {
                    log::info!("Opening new project at {}", open_path);

                    match project::open(&open_path) {
                        Ok(project) => {
                            scene_meshes.clear();

                            for (_, gpu_mesh_handle) in scene_gpu_mesh_handles.drain() {
                                renderer.remove_scene_mesh(gpu_mesh_handle);
                            }

                            scene_bounding_box = BoundingBox::union(
                                scene_meshes.values().map(|mesh| mesh.bounding_box()),
                            )
                            .unwrap_or_else(BoundingBox::unit);

                            ground_plane_mesh = compute_ground_plane_mesh(&scene_bounding_box);
                            ground_plane_mesh_bounding_box = ground_plane_mesh.bounding_box();
                            renderer.remove_scene_mesh(
                                ground_plane_gpu_mesh_handle
                                    .take()
                                    .expect("Ground plane must always be present"),
                            );
                            ground_plane_gpu_mesh_handle = Some(
                                renderer
                                    .add_scene_mesh(&GpuMesh::from_mesh(&ground_plane_mesh), true)
                                    .expect("Failed to add ground plane mesh"),
                            );

                            let current_autorun_delay = session.autorun_delay();
                            session = Session::new();
                            session.set_autorun_delay(current_autorun_delay);

                            for stmt in project.stmts {
                                session.push_prog_stmt(time, stmt);
                            }

                            project_status.path = Some(open_path.clone());
                            project_status.changed_since_last_save = false;

                            change_window_title(&window, &project_status);

                            notifications.borrow_mut().push(
                                time,
                                NotificationLevel::Info,
                                format!("Opened project {}", &open_path),
                            );
                        }
                        Err(err) => {
                            log::error!("{}", err);
                            project_status.error = Some(err);
                        }
                    };
                }

                if project_status.error.is_some()
                    && ui_frame.draw_error_modal(&project_status.error)
                {
                    project_status.error = None;
                }

                let window_size = window.inner_size().to_physical(window.hidpi_factor());
                let take_screenshot = ui_frame.draw_screenshot_window(
                    &mut screenshot_modal_open,
                    &mut screenshot_options,
                    window_size.width.round() as u32,
                    window_size.height.round() as u32,
                );
                ui_frame.draw_notifications_window(&notifications.borrow());

                if ui_frame.draw_pipeline_window(time, &mut session) {
                    project_status.changed_since_last_save = true;

                    change_window_title(&window, &project_status);
                }

                if ui_frame.draw_operations_window(
                    time,
                    &mut session,
                    &mut notifications.borrow_mut(),
                    DURATION_AUTORUN_DELAY,
                ) {
                    project_status.changed_since_last_save = true;

                    change_window_title(&window, &project_status);
                }

                if let Some(prevent_overwrite_status) = project_status.prevent_overwrite_status {
                    match ui_frame.draw_prevent_overwrite_modal() {
                        SaveModalResult::Cancel => {
                            project_status.prevent_overwrite_status = None;
                        }
                        SaveModalResult::DontSave => match prevent_overwrite_status {
                            project::NextAction::Exit => {
                                *control_flow = winit::event_loop::ControlFlow::Exit
                            }
                            project::NextAction::NewProject => {
                                project_status.new_requested = true;
                            }
                            project::NextAction::OpenProject => {
                                project_status.open_requested = true
                            }
                        },
                        SaveModalResult::Save => {
                            let save_path = match project_status.path.clone() {
                                Some(project_path) => Some(project_path),
                                None => ui_frame.draw_save_dialog(),
                            };

                            if let Some(save_path) = save_path {
                                let stmts = session.stmts().to_vec();
                                let project = project::Project { version: 1, stmts };

                                match project::save(&save_path, project) {
                                    Ok(_) => match prevent_overwrite_status {
                                        project::NextAction::Exit => {
                                            *control_flow = winit::event_loop::ControlFlow::Exit
                                        }
                                        project::NextAction::NewProject => {
                                            project_status.save(&save_path);
                                            project_status.new_requested = true;
                                        }
                                        project::NextAction::OpenProject => {
                                            project_status.save(&save_path);
                                            project_status.open_requested = true
                                        }
                                    },
                                    Err(err) => {
                                        log::error!("{}", err);

                                        project_status.error = Some(err);
                                    }
                                }
                            }

                            project_status.prevent_overwrite_status = None;
                        }
                        SaveModalResult::Nothing => {}
                    }
                }

                if reset_viewport {
                    camera_interpolation =
                        Some(CameraInterpolation::new(&camera, &scene_bounding_box, time));
                }

                let screenshot_render_target = if take_screenshot {
                    Some(renderer.add_offscreen_render_target(
                        screenshot_options.width,
                        screenshot_options.height,
                    ))
                } else {
                    None
                };

                if input_state.close_requested {
                    if project_status.changed_since_last_save {
                        project_status.prevent_overwrite_status = Some(project::NextAction::Exit);
                    } else {
                        *control_flow = winit::event_loop::ControlFlow::Exit;
                    }
                }

                if let Some(logical_size) = input_state.window_resized {
                    let physical_size = logical_size.to_physical(window.hidpi_factor());
                    log::debug!(
                        "Window resized to new physical size {}x{}",
                        physical_size.width,
                        physical_size.height,
                    );

                    let aspect_ratio = physical_size.width as f32 / physical_size.height as f32;
                    let width = physical_size.width.round() as u32;
                    let height = physical_size.height.round() as u32;

                    // While it can't be queried, 16 is usually the minimal
                    // dimension of certain types of textures. Creating anything
                    // smaller currently crashes most of our GPU backend/driver
                    // combinations.
                    if width >= 16 && height >= 16 {
                        screenshot_options.width = width;
                        screenshot_options.height = height;
                        camera.set_viewport_aspect_ratio(aspect_ratio);
                        renderer.set_window_size(width, height);
                    } else {
                        log::warn!("Ignoring new window physical size {}x{}", width, height);
                    }
                }

                session.poll(time, |callback_value| match callback_value {
                    PollNotification::UsedValueAdded(var_ident, value) => match value {
                        Value::Mesh(mesh) => {
                            let gpu_mesh = GpuMesh::from_mesh(&mesh);
                            let gpu_mesh_id = renderer
                                .add_scene_mesh(&gpu_mesh)
                                .expect("Failed to upload scene mesh");

                            let path = ValuePath(var_ident, 0);

                            scene_meshes.insert(path, (true, mesh));
                            scene_gpu_mesh_handles.insert(path, (true, gpu_mesh_id));
                        }
                        Value::MeshArray(mesh_array) => {
                            for (index, mesh) in mesh_array.iter_refcounted().enumerate() {
                                let gpu_mesh = GpuMesh::from_mesh(&mesh);
                                let gpu_mesh_id = renderer
                                    .add_scene_mesh(&gpu_mesh)
                                    .expect("Failed to upload scene mesh");

                                let path = ValuePath(var_ident, index);

                                scene_meshes.insert(path, (true, mesh));
                                scene_gpu_mesh_handles.insert(path, (true, gpu_mesh_id));
                            }
                        }
                        _ => (/* Ignore other values, we don't display them in the viewport */),
                    },

                    PollNotification::UsedValueRemoved(var_ident, value) => match value {
                        Value::Mesh(_) => {
                            let path = ValuePath(var_ident, 0);

                            scene_meshes.remove(&path);
                            let gpu_mesh_id = scene_gpu_mesh_handles
                                .remove(&path)
                                .expect("Gpu mesh ID was not tracked")
                                .1;

                            renderer.remove_scene_mesh(gpu_mesh_id);
                        }
                        Value::MeshArray(mesh_array) => {
                            for index in 0..mesh_array.len() {
                                let path = ValuePath(var_ident, cast_usize(index));

                                scene_meshes.remove(&path);
                                let gpu_mesh_id = scene_gpu_mesh_handles
                                    .remove(&path)
                                    .expect("Gpu mesh ID was not tracked")
                                    .1;

                                renderer.remove_scene_mesh(gpu_mesh_id);
                            }
                        }
                        _ => (/* Ignore other values, we don't display them in the viewport */),
                    },

                    PollNotification::UnusedValueAdded(var_ident, value) => match value {
                        Value::Mesh(mesh) => {
                            let gpu_mesh = GpuMesh::from_mesh(&mesh);
                            let gpu_mesh_id = renderer
                                .add_scene_mesh(&gpu_mesh)
                                .expect("Failed to upload scene mesh");

                            let path = ValuePath(var_ident, 0);

                            scene_meshes.insert(path, (false, mesh));
                            scene_gpu_mesh_handles.insert(path, (false, gpu_mesh_id));
                        }
                        Value::MeshArray(mesh_array) => {
                            for (index, mesh) in mesh_array.iter_refcounted().enumerate() {
                                let gpu_mesh = GpuMesh::from_mesh(&mesh);
                                let gpu_mesh_id = renderer
                                    .add_scene_mesh(&gpu_mesh)
                                    .expect("Failed to upload scene mesh");

                                let path = ValuePath(var_ident, index);

                                scene_meshes.insert(path, (false, mesh));
                                scene_gpu_mesh_handles.insert(path, (false, gpu_mesh_id));
                            }
                        }
                        _ => (/* Ignore other values, we don't display them in the viewport */),
                    },

                    PollNotification::UnusedValueRemoved(var_ident, value) => match value {
                        Value::Mesh(_) => {
                            let path = ValuePath(var_ident, 0);

                            scene_meshes.remove(&path);
                            let gpu_mesh_id = scene_gpu_mesh_handles
                                .remove(&path)
                                .expect("Gpu mesh ID was not tracked")
                                .1;

                            renderer.remove_scene_mesh(gpu_mesh_id);
                        }
                        Value::MeshArray(mesh_array) => {
                            for index in 0..mesh_array.len() {
                                let path = ValuePath(var_ident, cast_usize(index));

                                scene_meshes.remove(&path);
                                let gpu_mesh_id = scene_gpu_mesh_handles
                                    .remove(&path)
                                    .expect("Gpu mesh ID was not tracked")
                                    .1;

                                renderer.remove_scene_mesh(gpu_mesh_id);
                            }
                        }
                        _ => (/* Ignore other values, we don't display them in the viewport */),
                    },

                    PollNotification::FinishedSuccessfully => {
                        scene_bounding_box = BoundingBox::union(
                            scene_meshes
                                .values()
                                .filter(|(used, _)| viewport_draw_used_values || !used)
                                .map(|(_, mesh)| mesh.bounding_box()),
                        )
                        .unwrap_or_else(BoundingBox::unit);

                        ground_plane_mesh = compute_ground_plane_mesh(&scene_bounding_box);
                        ground_plane_mesh_bounding_box = ground_plane_mesh.bounding_box();
                        renderer.remove_scene_mesh(
                            ground_plane_gpu_mesh_handle
                                .take()
                                .expect("Ground plane must always be present"),
                        );
                        ground_plane_gpu_mesh_handle = Some(
                            renderer
                                .add_scene_mesh(&GpuMesh::from_mesh(&ground_plane_mesh))
                                .expect("Failed to add ground plane mesh"),
                        );

                        notifications.borrow_mut().push(
                            time,
                            NotificationLevel::Info,
                            "Execution of the Operation pipeline finished successfully.",
                        );
                    }

                    PollNotification::FinishedWithError(error_message) => {
                        notifications.borrow_mut().push(
                            time,
                            NotificationLevel::Error,
                            format!(
                                "Execution of the Operation pipeline finished with error: {}",
                                error_message
                            ),
                        );
                    }
                });

                if let Some(interp) = camera_interpolation {
                    if interp.target_time > time {
                        let (sphere_origin, sphere_radius) = interp.update(time, &cubic_bezier);
                        camera.zoom_to_fit_visible_sphere(sphere_origin, sphere_radius);
                    } else {
                        camera
                            .zoom_to_fit_visible_sphere(interp.target_origin, interp.target_radius);
                        camera_interpolation = None;
                    }
                }
                notifications.borrow_mut().update(time);

                let imgui_draw_data = ui_frame.render(&window);

                let mut window_command_buffer = renderer.begin_command_buffer(clear_color);
                window_command_buffer.set_light(&compute_light(
                    &ground_plane_mesh_bounding_box,
                    &scene_bounding_box,
                    &camera,
                ));
                window_command_buffer
                    .set_camera_matrices(&camera.projection_matrix(), &camera.view_matrix());

                match viewport_draw_mode {
                    ViewportDrawMode::Wireframe => {
                        window_command_buffer.draw_meshes_to_primary_render_target(
                            scene_gpu_mesh_handles
                                .values()
                                .filter(|(used, _)| viewport_draw_used_values || !used)
                                .map(|(used, handle)| {
                                    if *used {
                                        (handle, Material::TransparentMatcapShaded, false)
                                    } else {
                                        (handle, Material::Edges, true)
                                    }
                                }),
                        );
                    }
                    ViewportDrawMode::Shaded => {
                        window_command_buffer.draw_meshes_to_primary_render_target(
                            scene_gpu_mesh_handles
                                .values()
                                .filter(|(used, _)| viewport_draw_used_values || !used)
                                .map(|(used, handle)| {
                                    if *used {
                                        (handle, Material::TransparentMatcapShaded, false)
                                    } else {
                                        (handle, Material::MatcapShaded, true)
                                    }
                                }),
                        );
                    }
                    ViewportDrawMode::ShadedWireframe => {
                        window_command_buffer.draw_meshes_to_primary_render_target(
                            scene_gpu_mesh_handles
                                .values()
                                .filter(|(used, _)| viewport_draw_used_values || !used)
                                .map(|(used, handle)| {
                                    if *used {
                                        (handle, Material::TransparentMatcapShaded, false)
                                    } else {
                                        (handle, Material::MatcapShadedEdges, true)
                                    }
                                }),
                        );
                    }
                    ViewportDrawMode::ShadedWireframeXray => {
                        window_command_buffer.draw_meshes_to_primary_render_target(
                            scene_gpu_mesh_handles
                                .values()
                                .filter(|(used, _)| viewport_draw_used_values || !used)
                                .map(|(used, handle)| {
                                    if *used {
                                        (handle, Material::TransparentMatcapShaded, false)
                                    } else {
                                        (handle, Material::MatcapShaded, true)
                                    }
                                }),
                        );

                        window_command_buffer.draw_meshes_to_primary_render_target(
                            scene_gpu_mesh_handles
                                .values()
                                .filter(|(used, _)| !used)
                                .map(|(_, handle)| (handle, Material::EdgesXray, false)),
                        );
                    }
                }

                window_command_buffer.draw_meshes_to_primary_render_target(
                    ground_plane_gpu_mesh_handle
                        .iter()
                        .map(|handle| (handle, Material::FlatWithShadows, false)),
                );

                #[cfg(not(feature = "dist"))]
                match renderer_debug_view {
                    RendererDebugView::Off => {
                        window_command_buffer.blit_primary_render_target_to_backbuffer();
                    }
                    RendererDebugView::ShadowMap => {
                        window_command_buffer.blit_shadow_map_to_backbuffer();
                    }
                }

                #[cfg(feature = "dist")]
                window_command_buffer.blit_primary_render_target_to_backbuffer();

                window_command_buffer.draw_ui_to_backbuffer(imgui_draw_data);
                window_command_buffer.submit();

                if let Some(screenshot_render_target) = screenshot_render_target {
                    log::info!(
                        "Capturing screenshot with dimensions {}x{} and transparency {}",
                        screenshot_options.width,
                        screenshot_options.height,
                        screenshot_options.transparent,
                    );

                    let screenshot_aspect_ratio =
                        screenshot_options.width as f32 / screenshot_options.height as f32;

                    let mut screenshot_camera = camera.clone();
                    screenshot_camera.set_viewport_aspect_ratio(screenshot_aspect_ratio);

                    let screenshot_clear_color = if screenshot_options.transparent {
                        [0.0; 4]
                    } else {
                        clear_color
                    };

                    let mut screenshot_command_buffer =
                        renderer.begin_command_buffer(screenshot_clear_color);
                    screenshot_command_buffer.set_light(&compute_light(
                        &ground_plane_mesh_bounding_box,
                        &scene_bounding_box,
                        &camera,
                    ));
                    screenshot_command_buffer.set_camera_matrices(
                        &screenshot_camera.projection_matrix(),
                        &screenshot_camera.view_matrix(),
                    );

                    // For screenshots, we don't need to cast shadows, and we
                    // don't render the ground on purpose.
                    match viewport_draw_mode {
                        ViewportDrawMode::Wireframe => {
                            screenshot_command_buffer.draw_meshes_to_offscreen_render_target(
                                &screenshot_render_target,
                                scene_gpu_mesh_handles
                                    .values()
                                    .filter(|(used, _)| viewport_draw_used_values || !used)
                                    .map(|(used, handle)| {
                                        if *used {
                                            (handle, Material::TransparentMatcapShaded, false)
                                        } else {
                                            (handle, Material::Edges, true)
                                        }
                                    }),
                            );
                        }
                        ViewportDrawMode::Shaded => {
                            screenshot_command_buffer.draw_meshes_to_offscreen_render_target(
                                &screenshot_render_target,
                                scene_gpu_mesh_handles
                                    .values()
                                    .filter(|(used, _)| viewport_draw_used_values || !used)
                                    .map(|(used, handle)| {
                                        if *used {
                                            (handle, Material::TransparentMatcapShaded, false)
                                        } else {
                                            (handle, Material::MatcapShaded, true)
                                        }
                                    }),
                            );
                        }
                        ViewportDrawMode::ShadedWireframe => {
                            screenshot_command_buffer.draw_meshes_to_offscreen_render_target(
                                &screenshot_render_target,
                                scene_gpu_mesh_handles
                                    .values()
                                    .filter(|(used, _)| viewport_draw_used_values || !used)
                                    .map(|(used, handle)| {
                                        if *used {
                                            (handle, Material::TransparentMatcapShaded, false)
                                        } else {
                                            (handle, Material::MatcapShadedEdges, true)
                                        }
                                    }),
                            );
                        }
                        ViewportDrawMode::ShadedWireframeXray => {
                            screenshot_command_buffer.draw_meshes_to_offscreen_render_target(
                                &screenshot_render_target,
                                scene_gpu_mesh_handles
                                    .values()
                                    .filter(|(used, _)| viewport_draw_used_values || !used)
                                    .map(|(used, handle)| {
                                        if *used {
                                            (handle, Material::TransparentMatcapShaded, false)
                                        } else {
                                            (handle, Material::MatcapShaded, true)
                                        }
                                    }),
                            );

                            screenshot_command_buffer.draw_meshes_to_offscreen_render_target(
                                &screenshot_render_target,
                                scene_gpu_mesh_handles
                                    .values()
                                    .filter(|(used, _)| !used)
                                    .map(|(_, handle)| (handle, Material::EdgesXray, false)),
                            );
                        }
                    }

                    screenshot_command_buffer.submit();

                    let screenshot_notifications = Rc::clone(&notifications);
                    renderer.offscreen_render_target_data(
                        &screenshot_render_target,
                        move |width, height, data| {
                            let actual_data_len = data.len();
                            let expected_data_len = cast_usize(width)
                                * cast_usize(height)
                                * cast_usize(mem::size_of::<[u8; 4]>());
                            if expected_data_len != actual_data_len {
                                log::error!(
                                    "Screenshot data is {} bytes, but was expected to be {} bytes",
                                    actual_data_len,
                                    expected_data_len,
                                );

                                return;
                            }

                            if let Some(mut path) = dirs::picture_dir() {
                                path.push(format!(
                                    "hurban_selector-{}.png",
                                    chrono::Local::now().format("%Y-%m-%d-%H-%M-%S"),
                                ));

                                let file = File::create(&path).unwrap();
                                let mut png_encoder = png::Encoder::new(file, width, height);
                                png_encoder.set_color(png::ColorType::RGBA);
                                png_encoder.set_depth(png::BitDepth::Eight);

                                png_encoder
                                    .write_header()
                                    .expect("Failed to write png header")
                                    .write_image_data(data)
                                    .expect("Failed to write png data");

                                let path_str = path.to_string_lossy();
                                log::info!("Screenshot saved in {}", path_str);
                                screenshot_notifications.borrow_mut().push(
                                    time,
                                    NotificationLevel::Info,
                                    format!("Screenshot saved in {}", path_str),
                                );
                            } else {
                                log::error!("Failed to find picture directory");
                                screenshot_notifications.borrow_mut().push(
                                    time,
                                    NotificationLevel::Warn,
                                    "Failed to find picture directory",
                                );
                            }
                        },
                    );

                    renderer.remove_offscreen_render_target(screenshot_render_target);
                }
            }

            winit::event::Event::WindowEvent {
                event: winit::event::WindowEvent::RedrawRequested,
                ..
            } => {
                // We don't answer redraw requests and instead draw in
                // the "events cleared" for 2 reasons:
                //
                // 1) Doing it with VSync is challenging - redrawing
                //    at the OS's whim while knowing that each redraw
                //    will block until the monitor flips sounds
                //    dangerous. We could still redraw here only when
                //    we were running without VSync, but...
                //
                // 2) ImGui produces a draw list with `render()`. The
                //    drawlist shares the lifetime of the `Ui` frame
                //    context, which is dropped at the end of "events
                //    cleared". We could copy the draw list and stash
                //    it for our subsequent handling of redraw
                //    requests, but it contains raw pointers to the
                //    `Ui` frame context which I am not sure are alive
                //    (or even contain correct data) by the time we
                //    get here. We could also try to prolong the
                //    lifetime of the `Ui` by not dropping it, but
                //    this is Rust...
            }

            winit::event::Event::WindowEvent { .. } => {
                ui.handle_event(&window, &event);
                input_events.push(event.clone());
            }

            _ => (),
        }
    });
}

#[derive(Debug, Clone, Copy)]
struct CameraInterpolation {
    source_origin: Point3<f32>,
    source_radius: f32,
    target_origin: Point3<f32>,
    target_radius: f32,
    target_time: Instant,
}

impl CameraInterpolation {
    fn new(camera: &Camera, bounding_box: &BoundingBox<f32>, time: Instant) -> Self {
        let (source_origin, source_radius) = camera.visible_sphere();
        let (target_origin, target_radius) =
            if approx::relative_eq!(bounding_box.minimum_point(), bounding_box.maximum_point()) {
                (Point3::origin(), 1.0)
            } else {
                (bounding_box.center(), bounding_box.diagonal().norm() / 2.0)
            };

        CameraInterpolation {
            source_origin,
            source_radius,
            target_origin,
            target_radius,
            target_time: time + DURATION_CAMERA_INTERPOLATION,
        }
    }

    fn update(&self, time: Instant, easing: &math::CubicBezierEasing) -> (Point3<f32>, f32) {
        let duration_left = self.target_time.duration_since(time).as_secs_f32();
        let whole_duration = DURATION_CAMERA_INTERPOLATION.as_secs_f32();
        let t = easing.apply(1.0 - duration_left / whole_duration);

        let sphere_origin = Point3::from(
            self.source_origin
                .coords
                .lerp(&self.target_origin.coords, t),
        );
        let sphere_radius = math::lerp(self.source_radius, self.target_radius, t);
        (sphere_origin, sphere_radius)
    }
}

fn load_icon(contents: &[u8]) -> winit::window::Icon {
    let (icon_rgba, icon_width, icon_height) = {
        let image = image::load_from_memory(contents).expect("Failed to load icon contents.");
        let (width, height) = image.dimensions();
        let mut rgba = Vec::with_capacity((width * height) as usize * 4);

        for (_, _, pixel) in image.pixels() {
            rgba.extend_from_slice(&pixel.to_rgba().0);
        }

        (rgba, width, height)
    };

    winit::window::Icon::from_rgba(icon_rgba, icon_width, icon_height)
        .expect("Failed to create icon.")
}

fn compute_light(
    ground_plane_bounding_box: &BoundingBox<f32>,
    scene_bounding_box: &BoundingBox<f32>,
    camera: &Camera,
) -> DirectionalLight {
    let (camera_origin, camera_radius) = camera.visible_sphere();
    let camera_radius_vector = Vector3::new(camera_radius, camera_radius, camera_radius) * 5.0;
    let camera_bounding_box = BoundingBox::new(
        &(camera_origin - camera_radius_vector),
        &(camera_origin + camera_radius_vector),
    );
    let bounding_box = BoundingBox::intersection(
        [
            *ground_plane_bounding_box,
            *scene_bounding_box,
            camera_bounding_box,
        ]
        .iter()
        .copied(),
    )
    .unwrap_or(camera_bounding_box);

    let diagonal_length = bounding_box.diagonal().norm() * 1.2;
    // We need to skew the directional vector so that it is never equal to the Z
    // axis and it is possible to compute a view matrix from it. The decision is
    // arbitrary as long as it is consistent, but we skew it in the Y axis only
    // so that the light looks slightly in the positive Y direction.
    let skew = diagonal_length * 0.01;
    DirectionalLight {
        position: bounding_box.center() + Vector3::new(0.0, 0.0, diagonal_length / 2.0),
        direction: Vector3::new(0.0, skew, -diagonal_length).normalize(),
        min_range: 0.1,
        max_range: diagonal_length,
        width: diagonal_length,
    }
}

fn compute_ground_plane_mesh(scene_bounding_box: &BoundingBox<f32>) -> Mesh {
    let dimension = f32::max(1000.0, scene_bounding_box.diagonal().norm() * 100.0);
    mesh::primitive::create_mesh_plane(
        Plane::new(
            &Point3::origin(),
            &Vector3::new(1.0, 0.0, 0.0),
            &Vector3::new(0.0, 1.0, 0.0),
        ),
        Vector2::new(dimension, dimension),
    )
}

fn change_window_title(window: &winit::window::Window, project_status: &ProjectStatus) {
    use std::path::Path;

    let filename = match &project_status.path {
        Some(project_path) => Path::new(project_path)
            .file_name()
            .expect("Failed to parse file name of the project.")
            .to_str()
            .expect("Project file name isn't valid UTF-8."),
        None => "unsaved project",
    };
    let join_str = if project_status.changed_since_last_save {
        " - *"
    } else {
        " - "
    };

    window.set_title(&[BASE_WINDOW_TITLE, filename].join(join_str));
}<|MERGE_RESOLUTION|>--- conflicted
+++ resolved
@@ -26,11 +26,7 @@
     DirectionalLight, GpuMesh, GpuMeshHandle, Material, Options as RendererOptions, Renderer,
 };
 use crate::session::{PollNotification, Session};
-<<<<<<< HEAD
-use crate::ui::{ScreenshotOptions, Ui, ViewportDrawMode};
-=======
-use crate::ui::{OverwriteModalTrigger, SaveModalResult, ScreenshotOptions, Ui};
->>>>>>> 2bf5fe78
+use crate::ui::{OverwriteModalTrigger, SaveModalResult, ScreenshotOptions, Ui, ViewportDrawMode};
 
 pub mod geometry;
 pub mod importer;
@@ -329,14 +325,9 @@
                 let menu_status = ui_frame.draw_menu_window(
                     time,
                     &mut screenshot_modal_open,
-<<<<<<< HEAD
                     &mut viewport_draw_mode,
                     &mut viewport_draw_used_values,
-                    project_path.as_ref().map(|p| p.as_str()),
-=======
-                    &mut renderer_draw_mesh_mode,
                     &mut project_status,
->>>>>>> 2bf5fe78
                     &mut notifications.borrow_mut(),
                 );
 
@@ -449,11 +440,11 @@
                             scene_meshes.clear();
 
                             for (_, gpu_mesh_handle) in scene_gpu_mesh_handles.drain() {
-                                renderer.remove_scene_mesh(gpu_mesh_handle);
+                                renderer.remove_scene_mesh(gpu_mesh_handle.1);
                             }
 
                             scene_bounding_box = BoundingBox::union(
-                                scene_meshes.values().map(|mesh| mesh.bounding_box()),
+                                scene_meshes.values().map(|(_, mesh)| mesh.bounding_box()),
                             )
                             .unwrap_or_else(BoundingBox::unit);
 
@@ -466,7 +457,7 @@
                             );
                             ground_plane_gpu_mesh_handle = Some(
                                 renderer
-                                    .add_scene_mesh(&GpuMesh::from_mesh(&ground_plane_mesh), true)
+                                    .add_scene_mesh(&GpuMesh::from_mesh(&ground_plane_mesh))
                                     .expect("Failed to add ground plane mesh"),
                             );
 
