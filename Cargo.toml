[package]
name = "hurban_selector"
version = "0.1.0"
edition = "2018"

authors = [
    "Ondrej Slinták <ondrowan@gmail.com>",
    "Ján Tóth <yanchi.toth@gmail.com>",
    "Ján Pernecký <info@sub.digital>",
]
license = "GPL-3.0-only"

[[bench]]
name = "shrink_wrap"
harness = false

[dependencies]
wgpu = { git = "https://github.com/gfx-rs/wgpu-rs", rev = "5edb6ecf13c9b21c60e41477eb64837c5445dfd8", features = ["vulkan"] }
winit = "0.20.0-alpha3"
imgui = "0.2.0"
imgui-winit-support = { version = "0.2.0", default-features = false, features = ["winit-20"] }
tinyfiledialogs = "3.3.5"
tobj = { version = "0.1.10", features = ["log"] }
crc32fast = "1.2.0"
log = { version = "0.4.8", features = ["release_max_level_info"] }
<<<<<<< HEAD
nalgebra = { version = "0.19.0", features = ["serde-serialize"]}
=======
nalgebra = { version = "0.19.0", features = ["serde-serialize"] }
>>>>>>> 3805fd6f
png = "0.15.0"
crossbeam-channel = "0.3.9"
bitflags = "1.1.0"
approx = "0.3.2"
fern = { version = "0.5.8", features = ["colored"] }
chrono = "0.4.9"
arrayvec = "0.5.0"
smallvec = "0.6.10"
serde = "1.0.102"

[target.'cfg(target_os = "windows")'.dependencies]
winapi = { version = "0.3.8", features = ["combaseapi", "knownfolders", "shlobj", "winerror"] }

[dev-dependencies]
criterion = "0.3.0"
mockall = "0.5.1"
insta = "0.12.0"

[build-dependencies]
shaderc = "0.6.0"<|MERGE_RESOLUTION|>--- conflicted
+++ resolved
@@ -23,11 +23,7 @@
 tobj = { version = "0.1.10", features = ["log"] }
 crc32fast = "1.2.0"
 log = { version = "0.4.8", features = ["release_max_level_info"] }
-<<<<<<< HEAD
-nalgebra = { version = "0.19.0", features = ["serde-serialize"]}
-=======
 nalgebra = { version = "0.19.0", features = ["serde-serialize"] }
->>>>>>> 3805fd6f
 png = "0.15.0"
 crossbeam-channel = "0.3.9"
 bitflags = "1.1.0"
