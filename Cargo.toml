[package]
name = "hurban_selector"
version = "0.1.0"
edition = "2018"

authors = [
    "Ondrej Slinták <ondrowan@gmail.com>",
    "Ján Tóth <yanchi.toth@gmail.com>",
    "Ján Pernecký <info@sub.digital>",
]
license = "GPL-3.0-only"

[features]
default = []
dist = ["log/release_max_level_info"]

[dependencies]
approx = "0.3.2"
arrayvec = "0.5.0"
bitflags = "1.1.0"
chrono = "0.4.9"
crc32fast = "1.2.0"
crossbeam-channel = "0.3.9"
dirs = "2.0.2"
fern = { version = "0.5.8", features = ["colored"] }
<<<<<<< HEAD
imgui = "0.2.1"
=======
image = "0.22.4"
imgui = "0.2.0"
imgui-winit-support = { version = "0.2.0", default-features = false, features = ["winit-20"] }
>>>>>>> ed480cd9
log = { version = "0.4.8" }
nalgebra = { version = "0.19.0", features = ["serde-serialize"] }
num-traits = "0.2.11"
png = "0.15.3"
raw-window-handle = "0.3.3"
ron = "0.5.1"
serde = { version = "1.0.102", features = ["derive"] }
smallvec = "0.6.10"
tinyfiledialogs = "3.3.5"
tobj = { version = "0.1.10", features = ["log"] }
wgpu = { version = "0.4.0", features = ["vulkan"] }
winit = "0.21.0"

[dev-dependencies]
insta = "0.12.0"
mockall = "0.5.1"

[build-dependencies]
shaderc = "0.6.0"<|MERGE_RESOLUTION|>--- conflicted
+++ resolved
@@ -23,13 +23,8 @@
 crossbeam-channel = "0.3.9"
 dirs = "2.0.2"
 fern = { version = "0.5.8", features = ["colored"] }
-<<<<<<< HEAD
+image = "0.22.4"
 imgui = "0.2.1"
-=======
-image = "0.22.4"
-imgui = "0.2.0"
-imgui-winit-support = { version = "0.2.0", default-features = false, features = ["winit-20"] }
->>>>>>> ed480cd9
 log = { version = "0.4.8" }
 nalgebra = { version = "0.19.0", features = ["serde-serialize"] }
 num-traits = "0.2.11"
