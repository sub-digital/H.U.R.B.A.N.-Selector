use std::collections::VecDeque;
use std::f32;
use std::ops::RangeBounds;

use arrayvec::ArrayVec;

use nalgebra::{Point3, Vector2, Vector3};

use crate::bounding_box::BoundingBox;
use crate::convert::{cast_i32, cast_u32, cast_usize};
use crate::geometry;
use crate::math;
use crate::plane::Plane;

use super::{primitive, tools, Face, Mesh, NormalStrategy};

/// Discrete Scalar field is an abstract representation of points in a block of
/// space. Each point is a center of a voxel - an abstract box of given
/// dimensions in a discrete spatial grid.
///
/// The voxels contain a value, which can be read in various ways: as a scalar
/// charge field, as a distance from a volume or as any arbitrary discrete value
/// grid. The voxels can also contain no value at all (None).
///
/// The scalar field is meant to be materialized into a mesh - voxels within a
/// certain value range will become mesh boxes.
///
/// The block of voxel space stored in the scalar field is delimited by its
/// beginning and its dimensions, both defined in discrete voxel units - counts
/// of voxels in each direction. All voxels in one field have the same
/// dimensions, which can be different in each direction. The voxel space is a
/// discrete grid and can't start half way in a voxel. The voxel space starts at
/// the cartesian space origin with absolute voxel coordinates `[0, 0, 0]`.
///
/// The Scalar field manifests itself as infinite, however an attempt to set a
/// value outside of the block will cause the program to panic. Reading a value
/// from beyond the bounds returns None, which is also a valid value even inside
/// the block.
///
/// In this struct's method parameters, `volume_value_range` is an interval
/// defining which values of the scalar field should be considered to be a
/// volume. The `ScalarField::from_mesh` generates a scalar field, which marks
/// volume voxels with value `0`. `compute_distance_field` marks each voxel with
/// a value representing the voxel's distance from the original volume,
/// therefore the voxels right at the shell of the volume are marked 0, the
/// layer around them is marked 1 or -1 (inside closed volumes) etc. Once the
/// scalar field is populated with meaningful values, it is possible to treat
/// (perform boolean operations or materialize into mesh) on various numerical
/// ranges. Such range is specified ad-hoc by parameter `volume_value_range`.
#[derive(Debug, Clone, PartialEq, serde::Serialize)]
pub struct ScalarField {
    block_start: Point3<i32>,
    block_dimensions: Vector3<u32>,
    voxel_dimensions: Vector3<f32>,
    voxels: Vec<Option<f32>>,
}

impl ScalarField {
    /// Define a new empty block of voxel space, which begins at
    /// `block_start`(in discrete absolute voxel units), has dimensions
    /// `block_dimensions` (in discrete voxel units) and contains voxels sized
    /// `voxel_dimensions` (in cartesian model-space units).
    ///
    /// # Panics
    ///
    /// Panics if any of the voxel dimensions is below or equal to zero.
    pub fn new(
        block_start: &Point3<i32>,
        block_dimensions: &Vector3<u32>,
        voxel_dimensions: &Vector3<f32>,
    ) -> Self {
        assert!(
            voxel_dimensions.x > 0.0 && voxel_dimensions.y > 0.0 && voxel_dimensions.z > 0.0,
            "One or more voxel dimensions are 0.0"
        );
        let map_length = block_dimensions.x * block_dimensions.y * block_dimensions.z;
        let voxels: Vec<Option<f32>> = vec![None; cast_usize(map_length)];

        ScalarField {
            block_start: *block_start,
            block_dimensions: *block_dimensions,
            voxel_dimensions: *voxel_dimensions,
            voxels,
        }
    }

    /// Creates a new empty voxel space from a bounding box defined in cartesian
    /// units.
    ///
    /// # Panics
    ///
    /// Panics if any of the voxel dimensions is below or equal to zero.
    pub fn from_bounding_box_cartesian_space(
        bounding_box: &BoundingBox<f32>,
        voxel_dimensions: &Vector3<f32>,
    ) -> Self {
        assert!(
            voxel_dimensions.x > 0.0 && voxel_dimensions.y > 0.0 && voxel_dimensions.z > 0.0,
            "One or more voxel dimensions are 0.0"
        );

        let min_point = &bounding_box.minimum_point();
        let max_point = &bounding_box.maximum_point();

        let min_x_index = (min_point.x / voxel_dimensions.x).floor() as i32;
        let min_y_index = (min_point.y / voxel_dimensions.y).floor() as i32;
        let min_z_index = (min_point.z / voxel_dimensions.z).floor() as i32;

        let max_x_index = (max_point.x / voxel_dimensions.x).ceil() as i32;
        let max_y_index = (max_point.y / voxel_dimensions.y).ceil() as i32;
        let max_z_index = (max_point.z / voxel_dimensions.z).ceil() as i32;

        let block_start = Point3::new(min_x_index, min_y_index, min_z_index);
        let block_dimensions = Vector3::new(
            cast_u32(max_x_index - min_x_index) + 1,
            cast_u32(max_y_index - min_y_index) + 1,
            cast_u32(max_z_index - min_z_index) + 1,
        );

        ScalarField::new(&block_start, &block_dimensions, voxel_dimensions)
    }

    /// Creates a scalar field from an existing mesh.
    ///
    /// The voxels intersecting the mesh (volume voxels) will be set to
    /// `value_on_mesh_surface`, the empty voxels (void voxels) will be set to
    /// None. The `growth_offset` defines how much bigger the scalar field be
    /// when initialized. This is useful if the distance field is about to be
    /// calculated for purposes of voxel growth.
    ///
    /// # Panics
    ///
    /// Panics if any of the voxel dimensions is below or equal to zero.
    pub fn from_mesh(
        mesh: &Mesh,
        voxel_dimensions: &Vector3<f32>,
        value_on_mesh_surface: f32,
        growth_offset: u32,
    ) -> Self {
        assert!(
            voxel_dimensions.x > 0.0 && voxel_dimensions.y > 0.0 && voxel_dimensions.z > 0.0,
            "One or more voxel dimensions are 0.0."
        );

        // Determine the needed block of voxel space.
        let bounding_box_tight = mesh.bounding_box();
        let growth_offset_vector_in_cartesian_units = Vector3::new(
            voxel_dimensions.x * growth_offset as f32,
            voxel_dimensions.y * growth_offset as f32,
            voxel_dimensions.z * growth_offset as f32,
        );
        let bounding_box_offset =
            bounding_box_tight.offset(growth_offset_vector_in_cartesian_units);

        // Target scalar field to be filled with points on the mesh surface.
        let mut scalar_field =
            ScalarField::from_bounding_box_cartesian_space(&bounding_box_offset, voxel_dimensions);

        // Going to populate the mesh with points as dense as the smallest voxel
        // dimension.
        let smallest_voxel_dimension = voxel_dimensions
            .x
            .min(voxel_dimensions.y.min(voxel_dimensions.z));

        for face in mesh.faces() {
            match face {
                Face::Triangle(f) => {
                    let point_a = &mesh.vertices()[cast_usize(f.vertices.0)];
                    let point_b = &mesh.vertices()[cast_usize(f.vertices.1)];
                    let point_c = &mesh.vertices()[cast_usize(f.vertices.2)];
                    // Compute the density of points on the respective face.
                    let ab_distance_sq = nalgebra::distance_squared(point_a, point_b);
                    let bc_distance_sq = nalgebra::distance_squared(point_b, point_c);
                    let ca_distance_sq = nalgebra::distance_squared(point_c, point_a);
                    let longest_edge_len = ab_distance_sq
                        .max(bc_distance_sq.max(ca_distance_sq))
                        .sqrt();
                    // Number of face divisions (points) in each direction.
                    let divisions = (longest_edge_len / smallest_voxel_dimension).ceil() as usize;
                    let divisions_f32 = divisions as f32;

                    for ui in 0..=divisions {
                        for wi in 0..=divisions {
                            let u_normalized = ui as f32 / divisions_f32;
                            let w_normalized = wi as f32 / divisions_f32;
                            let v_normalized = 1.0 - u_normalized - w_normalized;
                            if v_normalized >= 0.0 {
                                let barycentric =
                                    Point3::new(u_normalized, v_normalized, w_normalized);
                                // Compute point position in model space
                                let cartesian = geometry::barycentric_to_cartesian(
                                    &barycentric,
                                    &point_a,
                                    &point_b,
                                    &point_c,
                                );
                                // and set a voxel containing the point to the
                                // volume value `value_on_mesh_surface`
                                let absolute_coordinate = cartesian_to_absolute_voxel_coordinate(
                                    &cartesian,
                                    voxel_dimensions,
                                );
                                scalar_field.set_value_at_absolute_voxel_coordinate(
                                    &absolute_coordinate,
                                    Some(value_on_mesh_surface),
                                );
                            }
                        }
                    }
                }
            }
        }

        scalar_field
    }

    /// Clears the scalar field, sets its block dimensions to zero.
    pub fn wipe(&mut self) {
        self.block_start = Point3::origin();
        self.block_dimensions = Vector3::zeros();
        self.voxels.resize(0, None);
    }

    /// Returns scalar field block end in absolute voxel coordinates.
    #[allow(dead_code)]
    fn block_end(&self) -> Point3<i32> {
        Point3::new(
            self.block_start.x + cast_i32(self.block_dimensions.x) - 1,
            self.block_start.y + cast_i32(self.block_dimensions.y) - 1,
            self.block_start.z + cast_i32(self.block_dimensions.z) - 1,
        )
    }

    /// Checks if the scalar field contains any voxel with a value from the
    /// given range.
    pub fn contains_voxels_within_range<U>(&self, volume_value_range: &U) -> bool
    where
        U: RangeBounds<f32>,
    {
        self.voxels.iter().any(|voxel| {
            voxel
                .map(|value| volume_value_range.contains(&value))
                .unwrap_or(false)
        })
    }

    /// Gets the value of a voxel on absolute voxel coordinates (relative to the
    /// voxel space origin).
    ///
    /// Returns None if voxel is empty or out of bounds
    pub fn value_at_absolute_voxel_coordinate(
        &self,
        absolute_coordinate: &Point3<i32>,
    ) -> Option<f32> {
        match absolute_voxel_to_one_dimensional_coordinate(
            absolute_coordinate,
            &self.block_start,
            &self.block_dimensions,
        ) {
            Some(index) => self.voxels[index],
            _ => None,
        }
    }

    /// Sets the value of a voxel defined in absolute voxel coordinates
    /// (relative to the voxel space origin).
    ///
    /// # Panics
    ///
    /// Panics if absolute coordinate out of bounds
    pub fn set_value_at_absolute_voxel_coordinate(
        &mut self,
        absolute_coordinate: &Point3<i32>,
        value: Option<f32>,
    ) {
        let index = absolute_voxel_to_one_dimensional_coordinate(
            absolute_coordinate,
            &self.block_start,
            &self.block_dimensions,
        )
        .expect("Coordinates out of bounds");
        self.voxels[index] = value;
    }

    /// Fills the current scalar field with the given value.
    #[allow(dead_code)]
    pub fn fill_with(&mut self, value: Option<f32>) {
        for v in self.voxels.iter_mut() {
            *v = value;
        }
    }

    /// Computes a simple triangulated welded mesh from the current state of the
    /// scalar field. The mesh will be made of orthogonal voxels.
    ///
    /// For watertight volumetric geometry (i.e. from a watertight source mesh)
    /// this creates both, outer and inner boundary mesh. There is also a high
    /// risk of generating a non-manifold mesh if some voxels touch only
    /// diagonally.
    pub fn to_mesh<U>(&self, volume_value_range: &U) -> Option<Mesh>
    where
        U: RangeBounds<f32>,
    {
        if self.block_dimensions.x == 0
            || self.block_dimensions.y == 0
            || self.block_dimensions.z == 0
        {
            return None;
        }

        // A collection of rectangular meshes (two triangles) defining an outer
        // envelope of volumes stored in the scalar field
        let mut plane_meshes: Vec<Mesh> = Vec::new();

        struct VoxelMeshHelper {
            plane: Plane,
            direction_to_wall: Vector3<f32>,
            direction_to_neighbor: Vector3<i32>,
            voxel_dimensions: Vector2<f32>,
        }

        // Pre-computed geometry helpers
        let neighbor_helpers = [
            VoxelMeshHelper {
                //top
                plane: Plane::new(
                    &Point3::origin(),
                    &Vector3::new(1.0, 0.0, 0.0),
                    &Vector3::new(0.0, 1.0, 0.0),
                ),
                direction_to_wall: Vector3::new(0.0, 0.0, self.voxel_dimensions.z / 2.0),
                direction_to_neighbor: Vector3::new(0, 0, 1),
                voxel_dimensions: Vector2::new(self.voxel_dimensions.x, self.voxel_dimensions.y),
            },
            VoxelMeshHelper {
                //bottom
                plane: Plane::new(
                    &Point3::origin(),
                    &Vector3::new(1.0, 0.0, 0.0),
                    &Vector3::new(0.0, -1.0, 0.0),
                ),
                direction_to_wall: Vector3::new(0.0, 0.0, -self.voxel_dimensions.z / 2.0),
                direction_to_neighbor: Vector3::new(0, 0, -1),
                voxel_dimensions: Vector2::new(self.voxel_dimensions.x, self.voxel_dimensions.y),
            },
            VoxelMeshHelper {
                //right
                plane: Plane::new(
                    &Point3::origin(),
                    &Vector3::new(0.0, 1.0, 0.0),
                    &Vector3::new(0.0, 0.0, 1.0),
                ),
                direction_to_wall: Vector3::new(self.voxel_dimensions.x / 2.0, 0.0, 0.0),
                direction_to_neighbor: Vector3::new(1, 0, 0),
                voxel_dimensions: Vector2::new(self.voxel_dimensions.y, self.voxel_dimensions.z),
            },
            VoxelMeshHelper {
                //left
                plane: Plane::new(
                    &Point3::origin(),
                    &Vector3::new(0.0, -1.0, 0.0),
                    &Vector3::new(0.0, 0.0, 1.0),
                ),
                direction_to_wall: Vector3::new(-self.voxel_dimensions.x / 2.0, 0.0, 0.0),
                direction_to_neighbor: Vector3::new(-1, 0, 0),
                voxel_dimensions: Vector2::new(self.voxel_dimensions.y, self.voxel_dimensions.z),
            },
            VoxelMeshHelper {
                //front
                plane: Plane::new(
                    &Point3::origin(),
                    &Vector3::new(1.0, 0.0, 0.0),
                    &Vector3::new(0.0, 0.0, 1.0),
                ),
                direction_to_wall: Vector3::new(0.0, -self.voxel_dimensions.y / 2.0, 0.0),
                direction_to_neighbor: Vector3::new(0, -1, 0),
                voxel_dimensions: Vector2::new(self.voxel_dimensions.x, self.voxel_dimensions.z),
            },
            VoxelMeshHelper {
                //rear
                plane: Plane::new(
                    &Point3::origin(),
                    &Vector3::new(-1.0, 0.0, 0.0),
                    &Vector3::new(0.0, 0.0, 1.0),
                ),
                direction_to_wall: Vector3::new(0.0, self.voxel_dimensions.y / 2.0, 0.0),
                direction_to_neighbor: Vector3::new(0, 1, 0),
                voxel_dimensions: Vector2::new(self.voxel_dimensions.x, self.voxel_dimensions.z),
            },
        ];

        // Iterate through the scalar field
        for (one_dimensional, voxel) in self.voxels.iter().enumerate() {
            // If the current voxel is a volume voxel
            if voxel
                .map(|value| volume_value_range.contains(&value))
                .unwrap_or(false)
            {
                let absolute_coordinate = one_dimensional_to_absolute_voxel_coordinate(
                    one_dimensional,
                    &self.block_start,
                    &self.block_dimensions,
                );

                // compute the position of its center in model space coordinates
                let voxel_center_cartesian = one_dimensional_to_cartesian_coordinate(
                    one_dimensional,
                    &self.block_start,
                    &self.block_dimensions,
                    &self.voxel_dimensions,
                );
                // and check if there is any voxel around it.
                for helper in &neighbor_helpers {
                    let absolute_neighbor_coordinate =
                        absolute_coordinate + helper.direction_to_neighbor;
                    let neighbor_voxel =
                        self.value_at_absolute_voxel_coordinate(&absolute_neighbor_coordinate);
                    // If the neighbor voxel is not within the volume range,
                    // the boundary side of the voxel box should be
                    // materialized.
                    if neighbor_voxel
                        .map(|value| !volume_value_range.contains(&value))
                        .unwrap_or(true)
                    {
                        // Add a rectangle
                        plane_meshes.push(primitive::create_mesh_plane(
                            Plane::from_origin_and_plane(
                                // around the voxel center half way the
                                // respective dimension of the voxel,
                                &(voxel_center_cartesian + helper.direction_to_wall),
                                // align it properly
                                &helper.plane,
                            ),
                            // and set its size to match the dimensions
                            // of the respective side of a voxel.
                            helper.voxel_dimensions,
                        ));
                    }
                }
            }
        }

        // Join separate mesh planes into one mesh
        let joined_voxel_mesh = tools::join_multiple_meshes(&plane_meshes);
        let min_voxel_dimension = self
            .voxel_dimensions
            .x
            .min(self.voxel_dimensions.y.min(self.voxel_dimensions.z));
        // and weld naked edges.
        tools::weld(&joined_voxel_mesh, (min_voxel_dimension as f32) / 4.0)
    }

<<<<<<< HEAD
    /// Computes a relatively smooth triangulated welded mesh from the current
    /// state of the scalar field.
    ///
    /// For watertight volumetric geometry (i.e. from a watertight source mesh)
    /// this creates both, outer and inner boundary mesh. There is also a high
    /// risk of generating a non-manifold mesh.
    pub fn to_marching_cubes<U>(&self, volume_value_range: &U) -> Option<Mesh>
    where
        U: RangeBounds<f32>,
    {
        if self.block_dimensions.x == 0
            || self.block_dimensions.y == 0
            || self.block_dimensions.z == 0
            || !self.contains_voxels_within_range(volume_value_range)
        {
            return None;
        }

        // A collection of mesh patches defining an outer envelope of volumes
        // stored in the scalar field
        let mut marching_cubes: Vec<Mesh> = Vec::new();

        let block_end = self.block_end();

        // Iterate through the scalar field. Consider 8 neighboring voxels to be
        // corners of the test cube. Start iterating at position [-1, -1, -1]
        // relative to the `block_start` and finish at [1, 1, 1] relative to the
        // `block_end` to catch the block boundaries.
        for z in (self.block_start.z - 1)..=block_end.z {
            for y in (self.block_start.y - 1)..=block_end.y {
                for x in (self.block_start.x - 1)..=block_end.x {
                    //                 v4_______e4_____________v5
                    //                  /|                    /|
                    //                 / |                   / |
                    //              e7/  |                e5/  |
                    //               /___|______e6_________/   |
                    //            v7|    |                 |v6 |e9
                    //              |    |                 |   |
                    //              |    |e8               |e10|
                    //           e11|    |                 |   |
                    //              |    |_________________|___|
                    //              |   / v0    e0         |   /v1
                    //              |  /                   |  /
                    //              | /e3                  | /e1
                    //              |/_____________________|/
                    //              v3         e2          v2
                    //
                    // the current voxel center is `v3`, the other vertices are centers of
                    // the neighboring voxels
                    let corners_absolute_coordinates: [Point3<i32>; 8] = [
                        Point3::new(x, y + 1, z),
                        Point3::new(x + 1, y + 1, z),
                        Point3::new(x + 1, y, z),
                        Point3::new(x, y, z),
                        Point3::new(x, y + 1, z + 1),
                        Point3::new(x + 1, y + 1, z + 1),
                        Point3::new(x + 1, y, z + 1),
                        Point3::new(x, y, z + 1),
                    ];

                    let corners_cartesian_coordinates: [Point3<f32>; 8] = [
                        absolute_voxel_to_cartesian_coordinate(
                            &corners_absolute_coordinates[0],
                            &self.voxel_dimensions,
                        ),
                        absolute_voxel_to_cartesian_coordinate(
                            &corners_absolute_coordinates[1],
                            &self.voxel_dimensions,
                        ),
                        absolute_voxel_to_cartesian_coordinate(
                            &corners_absolute_coordinates[2],
                            &self.voxel_dimensions,
                        ),
                        absolute_voxel_to_cartesian_coordinate(
                            &corners_absolute_coordinates[3],
                            &self.voxel_dimensions,
                        ),
                        absolute_voxel_to_cartesian_coordinate(
                            &corners_absolute_coordinates[4],
                            &self.voxel_dimensions,
                        ),
                        absolute_voxel_to_cartesian_coordinate(
                            &corners_absolute_coordinates[5],
                            &self.voxel_dimensions,
                        ),
                        absolute_voxel_to_cartesian_coordinate(
                            &corners_absolute_coordinates[6],
                            &self.voxel_dimensions,
                        ),
                        absolute_voxel_to_cartesian_coordinate(
                            &corners_absolute_coordinates[7],
                            &self.voxel_dimensions,
                        ),
                    ];

                    // These points will become vertices of mesh patches forming
                    // the outer envelope of the scalar field.
                    let edge_midpoints: [Point3<f32>; 12] = [
                        Point3::from(
                            corners_cartesian_coordinates[0]
                                .coords
                                .lerp(&corners_cartesian_coordinates[1].coords, 0.5),
                        ), //e0
                        Point3::from(
                            corners_cartesian_coordinates[1]
                                .coords
                                .lerp(&corners_cartesian_coordinates[2].coords, 0.5),
                        ), //e1
                        Point3::from(
                            corners_cartesian_coordinates[2]
                                .coords
                                .lerp(&corners_cartesian_coordinates[3].coords, 0.5),
                        ), //e2
                        Point3::from(
                            corners_cartesian_coordinates[3]
                                .coords
                                .lerp(&corners_cartesian_coordinates[0].coords, 0.5),
                        ), //e3
                        Point3::from(
                            corners_cartesian_coordinates[4]
                                .coords
                                .lerp(&corners_cartesian_coordinates[5].coords, 0.5),
                        ), //e4
                        Point3::from(
                            corners_cartesian_coordinates[5]
                                .coords
                                .lerp(&corners_cartesian_coordinates[6].coords, 0.5),
                        ), //e5
                        Point3::from(
                            corners_cartesian_coordinates[6]
                                .coords
                                .lerp(&corners_cartesian_coordinates[7].coords, 0.5),
                        ), //e6
                        Point3::from(
                            corners_cartesian_coordinates[7]
                                .coords
                                .lerp(&corners_cartesian_coordinates[4].coords, 0.5),
                        ), //e7
                        Point3::from(
                            corners_cartesian_coordinates[0]
                                .coords
                                .lerp(&corners_cartesian_coordinates[4].coords, 0.5),
                        ), //e8
                        Point3::from(
                            corners_cartesian_coordinates[1]
                                .coords
                                .lerp(&corners_cartesian_coordinates[5].coords, 0.5),
                        ), //e9
                        Point3::from(
                            corners_cartesian_coordinates[2]
                                .coords
                                .lerp(&corners_cartesian_coordinates[6].coords, 0.5),
                        ), //e10
                        Point3::from(
                            corners_cartesian_coordinates[3]
                                .coords
                                .lerp(&corners_cartesian_coordinates[7].coords, 0.5),
                        ), //e11
                    ];

                    // Boolean vector marking each of the voxels either volume
                    // (`true`) or void(`false`)
                    let corners_inside_volume_pattern: ArrayVec<[_; 8]> =
                        corners_absolute_coordinates
                            .iter()
                            .map(|a| {
                                self.value_at_absolute_voxel_coordinate(&a)
                                    .map(|value| volume_value_range.contains(&value))
                                    .unwrap_or(false)
                            })
                            .collect();

                    // The marching cubes lookup table contains 256 possible
                    // samples of mesh patches. The sample index specifies the
                    // proper sample for the current voxel group.
                    let mut sample_index = 0_u8;
                    if corners_inside_volume_pattern[0] {
                        sample_index |= 1;
                    }
                    if corners_inside_volume_pattern[1] {
                        sample_index |= 2;
                    }
                    if corners_inside_volume_pattern[2] {
                        sample_index |= 4;
                    }
                    if corners_inside_volume_pattern[3] {
                        sample_index |= 8;
                    }
                    if corners_inside_volume_pattern[4] {
                        sample_index |= 16;
                    }
                    if corners_inside_volume_pattern[5] {
                        sample_index |= 32;
                    }
                    if corners_inside_volume_pattern[6] {
                        sample_index |= 64;
                    }
                    if corners_inside_volume_pattern[7] {
                        sample_index |= 128;
                    }

                    // The marching cubes lookup table sample, that contains
                    // triplets of indices to the edge midpoints (currently
                    // already vertices) that will become mesh patch faces.
                    let marching_cubes_faces =
                        MARCHING_CUBES_LOOKUP_TABLE[usize::from(sample_index)].as_slice();

                    // In some cases (when all the voxels are inside or outside
                    // a volume), there is no mesh patch to be created.
                    if !marching_cubes_faces.is_empty() {
                        marching_cubes.push(
                        // Generate new mesh path from all edge midpoint
                        // vertices and only those faces that should be created
                        // according to the marching cubes lookup table.
                        //
                        // FIXME: @Optimization remove unused vertices already
                        // here and generate the mesh without the need of
                        // removing orphans.
                        Mesh::from_triangle_faces_with_vertices_and_computed_normals_remove_orphans(
                            marching_cubes_faces
                                .iter()
                                .map(|(a, b, c)| (u32::from(*a), u32::from(*b), u32::from(*c))),
                            edge_midpoints.iter().copied(),
                            // Sharp is more efficient and gets lost by welding anyway
                            NormalStrategy::Sharp,
                        ),
                    );
                    }
                }
            }
        }

        // Join separate mesh planes into one mesh
        let joined_voxel_mesh = tools::join_multiple_meshes(&marching_cubes);
        let min_voxel_dimension = self
            .voxel_dimensions
            .x
            .min(self.voxel_dimensions.y.min(self.voxel_dimensions.z));
        // and weld naked edges.
        //
        // FIXME: @Optimization Collect all the vertices already here, make sure
        // they are deduplicated, reindex the faces for each marching cube and
        // generate a valid watertight mesh without the need to weld it.
        tools::weld(&joined_voxel_mesh, (min_voxel_dimension as f32) / 4.0)
=======
    /// Compute bounding box from scalar field. The bounding box will contain
    /// the entire block of the voxel space described by the current scalar
    /// field, regardless if it contains any voxels.
    ///
    /// The Bounding box will be defined in cartesian units.
    pub fn bounding_box_cartesian_space(&self) -> BoundingBox<f32> {
        let block_start_cartesian = Point3::new(
            self.block_start.x as f32 * self.voxel_dimensions.x,
            self.block_start.y as f32 * self.voxel_dimensions.y,
            self.block_start.z as f32 * self.voxel_dimensions.z,
        );
        let block_end = self.block_end();
        let block_end_cartesian = Point3::new(
            block_end.x as f32 * self.voxel_dimensions.x,
            block_end.y as f32 * self.voxel_dimensions.y,
            block_end.z as f32 * self.voxel_dimensions.z,
        );
        BoundingBox::new(&block_start_cartesian, &block_end_cartesian)
>>>>>>> 57f3db6b
    }

    /// Computes boolean intersection (logical AND operation) of the current and
    /// another scalar field. The current scalar field will be mutated and
    /// resized to the size and position of an intersection of the two scalar
    /// fields' volumes. The two scalar fields do not have to contain voxels of
    /// the same size.
    pub fn boolean_intersection<U>(
        &mut self,
        volume_value_range_self: &U,
        other: &ScalarField,
        volume_value_range_other: &U,
    ) where
        U: RangeBounds<f32>,
    {
        // Find volume common to both scalar fields.
        if let (Some(self_volume_bounding_box), Some(other_volume_bounding_box)) = (
            self.bounding_box_volume_voxel_space(volume_value_range_self),
            other.bounding_box_volume_voxel_space(volume_value_range_other),
        ) {
            if let Some(bounding_box) = BoundingBox::intersection(
                [self_volume_bounding_box, other_volume_bounding_box]
                    .iter()
                    .copied(),
            ) {
                // Resize (keep or shrink) the existing scalar field so that
                // that can possibly contain intersection voxels.
                self.resize_to_bounding_box_voxel_space(&bounding_box);

                let block_start = bounding_box.minimum_point();
                let diagonal = bounding_box.diagonal();
                let block_dimensions = Vector3::new(
                    cast_u32(diagonal.x),
                    cast_u32(diagonal.y),
                    cast_u32(diagonal.z),
                );
                // Iterate through the block of space common to both scalar fields.
                for (one_dimensional, voxel) in self.voxels.iter_mut().enumerate() {
                    // Perform boolean AND on voxel values of both scalar fields.
                    let cartesian_coordinate = one_dimensional_to_cartesian_coordinate(
                        one_dimensional,
                        &block_start,
                        &block_dimensions,
                        &self.voxel_dimensions,
                    );
                    let absolute_coordinate_other = cartesian_to_absolute_voxel_coordinate(
                        &cartesian_coordinate,
                        &other.voxel_dimensions,
                    );

                    if other
                        .value_at_absolute_voxel_coordinate(&absolute_coordinate_other)
                        .map(|value| !volume_value_range_other.contains(&value))
                        .unwrap_or(true)
                    {
                        *voxel = None;
                    }
                }
                self.shrink_to_fit(volume_value_range_self);
                // Return here because any other option needs to wipe the
                // current scalar field.
                return;
            }
        }
        // If the two scalar fields do not intersect or one of them is empty,
        // then wipe the resulting scalar field.
        self.wipe();
    }

    /// Computes boolean union (logical OR operation) of two scalar fields. The
    /// current scalar field will be mutated and resized to contain both input
    /// scalar fields' volumes. The values from the other scalar field which are
    /// considered a volume, will be remapped to the volume value range of the
    /// source scalar field. The two scalar fields do not have to contain voxels
    /// of the same size.
    ///
    /// # Panics
    ///
    /// Panics if one of the volume value ranges is infinite.
    ///
    /// # Warning
    ///
    /// If the input scalar fields are far apart, the resulting scalar field may
    /// be huge.
    pub fn boolean_union<U>(
        &mut self,
        volume_value_range_self: &U,
        other: &ScalarField,
        volume_value_range_other: &U,
    ) where
        U: RangeBounds<f32>,
    {
        use std::ops::Bound::*;

        // FIXME: This discards the `other` scalar field's fine-grain value
        // information, such as distance field. This is not a rare situation,
        // because the ranges are infinite when the volumes should be considered
        // filled. On the other hand, if the distance field values only make
        // sense if the volume value ranges are the same for both scalar fields,
        // which is na edge case now resolved in the remap function - it returns
        // the unchanged value even if the ranges are identical, even if they
        // are unbounded.
        //
        // Define a value that will be used for a volume voxel coming from the
        // `other` scalar field in case the `volume_value_range_other` is
        // unbounded (infinite) and therefore its values can't be remapped.
        let self_certain_volume_value = if let Included(self_start) | Excluded(self_start) =
            volume_value_range_self.start_bound()
        {
            // Prefer the start value of `volume_value_range_self`.
            *self_start as f64
        } else if let Included(self_end) | Excluded(self_end) = volume_value_range_self.end_bound()
        {
            // If the start of the `volume_value_range_self` is unbounded, then use its end.
            *self_end as f64
        } else {
            // If the `volume_value_range_self` is unbounded on both ends,
            // use zero because it certainly is in the range and is in its
            // middle.
            0_f64
        };

        let bounding_box_self = self.bounding_box_volume_voxel_space(volume_value_range_self);
        let bounding_box_other = other.bounding_box_volume_voxel_space(volume_value_range_other);

        // Early return if the other scalar field doesn't contain any voxels
        // (there are no voxels to be added to self).
        if bounding_box_other == None {
            return;
        }

        let bounding_boxes = [bounding_box_self, bounding_box_other];

        // Unwrap the bounding box options. the other bounding box must be valid
        // at this point and the self can be None. In that case, all the volume
        // voxels from the other scalar field will be remapped to the current
        // scalar field.
        let valid_bounding_boxes_iter = bounding_boxes.iter().filter_map(|b| *b);

        if let Some(bounding_box) = BoundingBox::union(valid_bounding_boxes_iter) {
            // Resize (keep or grow) the current scalar field to a block that
            // will contain union voxels.
            self.resize_to_bounding_box_voxel_space(&bounding_box);

            // Iterate through the block of space containing volume voxels from
            // both scalar fields. Iterate through the units of the current
            // scalar field.
            for (one_dimensional, voxel) in self.voxels.iter_mut().enumerate() {
                // If the current scalar field doesn't contain a volume voxel at
                // the current position
                if voxel
                    .map(|value| !volume_value_range_self.contains(&value))
                    .unwrap_or(true)
                {
                    let cartesian_coordinate = one_dimensional_to_cartesian_coordinate(
                        one_dimensional,
                        &self.block_start,
                        &self.block_dimensions,
                        &self.voxel_dimensions,
                    );
                    let absolute_coordinate_other = cartesian_to_absolute_voxel_coordinate(
                        &cartesian_coordinate,
                        &other.voxel_dimensions,
                    );

                    // If the other scalar field contains a voxel on the
                    // cartesian coordinate of the current voxel, then remap the
                    // other value to the volume value range of the current
                    // scalar field and set the voxel to the value.
                    if let Some(voxel_other) =
                        other.value_at_absolute_voxel_coordinate(&absolute_coordinate_other)
                    {
                        if volume_value_range_other.contains(&voxel_other) {
                            // If the remap fails, the program should panic.
                            *voxel = Some(
                                math::remap(
                                    voxel_other,
                                    volume_value_range_other,
                                    volume_value_range_self,
                                )
                                .unwrap_or(self_certain_volume_value)
                                    as f32,
                            );
                        }
                    }
                }
            }
        } else {
            // Wipe the current scalar field if none of the scalar fields
            // contained any volume voxels.
            self.wipe();
        }
    }

    /// Computes boolean difference of the current scalar field minus the other
    /// scalar field. The current scalar field will be modified so that voxels,
    /// that are within volume value range in both scalar fields will be set to
    /// None in the current scalar field, while the rest remains intact. The two
    /// scalar fields do not have to contain voxels of the same size.
    pub fn boolean_difference<U>(
        &mut self,
        volume_value_range_self: &U,
        other: &ScalarField,
        volume_value_range_other: &U,
    ) where
        U: RangeBounds<f32>,
    {
        // Iterate through the target scalar field
        for (one_dimensional, voxel) in self.voxels.iter_mut().enumerate() {
            // If the current scalar field contains a volume voxel at the
            // current position
            if voxel
                .map(|value| volume_value_range_self.contains(&value))
                .unwrap_or(false)
            {
                let cartesian_coordinate = one_dimensional_to_cartesian_coordinate(
                    one_dimensional,
                    &self.block_start,
                    &self.block_dimensions,
                    &self.voxel_dimensions,
                );

                let absolute_coordinate_other = cartesian_to_absolute_voxel_coordinate(
                    &cartesian_coordinate,
                    &other.voxel_dimensions,
                );
                // and so does the other scalar field
                if other
                    .value_at_absolute_voxel_coordinate(&absolute_coordinate_other)
                    .map(|value| volume_value_range_other.contains(&value))
                    .unwrap_or(false)
                {
                    // then remove the voxel from the current scalar field
                    *voxel = None;
                }
            }
        }
        self.shrink_to_fit(volume_value_range_self)
    }

    /// Interpolate values of the current scalar field to the values of the
    /// other scalar field. The current scalar field will not be resized, so
    /// only the overlapping areas will be will be interpolated. If the voxel in
    /// the current or the other scalar field is None (does not contain any
    /// voxel or does not exist), the output value will be also None. The two
    /// scalar fields do not have to contain voxels of the same size. The
    /// interpolation is linear.
    ///
    /// `interpolation_factor` is a value between 0.0 and 1.0 defining the ratio
    /// between the current value to the other value. For factor outside this
    /// range, the values will be extrapolated.
    pub fn interpolate_to(&mut self, other: &ScalarField, interpolation_factor: f32) {
        for (one_dimensional, voxel) in self.voxels.iter_mut().enumerate() {
            let cartesian_coordinate = one_dimensional_to_cartesian_coordinate(
                one_dimensional,
                &self.block_start,
                &self.block_dimensions,
                &self.voxel_dimensions,
            );
            let absolute_coordinate_other = cartesian_to_absolute_voxel_coordinate(
                &cartesian_coordinate,
                &other.voxel_dimensions,
            );

            *voxel = if let (Some(value_self), Some(value_other)) = (
                &voxel,
                other.value_at_absolute_voxel_coordinate(&absolute_coordinate_other),
            ) {
                let self_to_other_range = *value_self..value_other;

                let value_interpolated_from_self_to_other =
                    math::remap(interpolation_factor, &(0.0..1.0), &self_to_other_range)
                        .expect("The target interval is infinite");

                Some(value_interpolated_from_self_to_other as f32)
            } else {
                None
            };
        }
    }

    /// Resize the scalar field block to match new block start and block
    /// dimensions.
    ///
    /// This clips the outstanding parts of the original scalar field and fills
    /// the newly added parts with None (no voxel).
    pub fn resize(
        &mut self,
        resized_block_start: &Point3<i32>,
        resized_block_dimensions: &Vector3<u32>,
    ) {
        // Don't resize if the scalar field dimensions haven't changed.
        if resized_block_start == &self.block_start
            && resized_block_dimensions == &self.block_dimensions
        {
            return;
        }

        // Wipe if resizing to an empty scalar field.
        if resized_block_dimensions == &Vector3::zeros() {
            self.wipe();
            return;
        }

        let resized_values_len = cast_usize(
            resized_block_dimensions.x * resized_block_dimensions.y * resized_block_dimensions.z,
        );

        let mut new_voxels: Vec<Option<f32>> = Vec::with_capacity(resized_values_len);

        for resized_one_dimensional in 0..resized_values_len {
            let absolute_coordinate = one_dimensional_to_absolute_voxel_coordinate(
                resized_one_dimensional,
                resized_block_start,
                resized_block_dimensions,
            );

            let new_voxel = match absolute_voxel_to_one_dimensional_coordinate(
                &absolute_coordinate,
                &self.block_start,
                &self.block_dimensions,
            ) {
                Some(original_one_dimensional) => self.voxels[original_one_dimensional],
                None => None,
            };
            new_voxels.push(new_voxel);
        }

        self.voxels = new_voxels;
        self.block_start = *resized_block_start;
        self.block_dimensions = *resized_block_dimensions;
    }

    /// Resize the scalar field block to exactly fit the volumetric geometry.
    pub fn shrink_to_fit<U>(&mut self, volume_value_range: &U)
    where
        U: RangeBounds<f32>,
    {
        if let Some((shrunk_block_start, shrunk_block_dimensions)) =
            self.compute_volume_boundaries(volume_value_range)
        {
            self.resize(&shrunk_block_start, &shrunk_block_dimensions);
        } else {
            self.wipe();
        }
    }

    /// Compute discrete distance field.
    ///
    /// Each voxel will be set a value equal to its distance from the original
    /// volume. The voxels that were originally volume voxels, will be set to
    /// value 0. Voxels inside the closed volumes will have the distance value
    /// with a negative sign.
    pub fn compute_distance_field<U>(&mut self, volume_value_range: &U)
    where
        U: RangeBounds<f32>,
    {
        // Lookup table of neighbor coordinates
        let neighbor_offsets = [
            Vector3::new(-1, 0, 0),
            Vector3::new(1, 0, 0),
            Vector3::new(0, -1, 0),
            Vector3::new(0, 1, 0),
            Vector3::new(0, 0, -1),
            Vector3::new(0, 0, 1),
        ];

        // Contains indices into the voxel map
        let mut queue_to_find_outer: VecDeque<usize> = VecDeque::new();
        // Contains indices to the voxel map and their distance value
        let mut queue_to_compute_distance: VecDeque<(usize, f32)> = VecDeque::new();
        // Match the voxel map length
        let mut discovered_as_outer_and_empty = vec![false; self.voxels.len()];
        let mut discovered_for_distance_field = vec![false; self.voxels.len()];

        // Scan for void voxels at the boundaries of the scalar field
        // and at the same time for volume voxels anywhere.
        for (one_dimensional, voxel) in self.voxels.iter().enumerate() {
            let relative_coordinate = one_dimensional_to_relative_voxel_coordinate(
                one_dimensional,
                &self.block_dimensions,
            );

            // If the voxel is void
            if voxel
                .map(|value| !volume_value_range.contains(&value))
                .unwrap_or(true)
            {
                // If any of these is true, the coordinate is at the boundary of the
                // scalar field block
                if relative_coordinate.x == 0
                    || relative_coordinate.y == 0
                    || relative_coordinate.z == 0
                    || relative_coordinate.x == cast_i32(self.block_dimensions.x) - 1
                    || relative_coordinate.y == cast_i32(self.block_dimensions.y) - 1
                    || relative_coordinate.z == cast_i32(self.block_dimensions.z) - 1
                {
                    // put it into the queue for finding outer empty voxels
                    queue_to_find_outer.push_back(one_dimensional);
                    // and mark it discovered.
                    discovered_as_outer_and_empty[one_dimensional] = true;
                }
            } else {
                // Add the current voxel to the queue for distance field
                // processing
                queue_to_compute_distance.push_back((one_dimensional, 0.0));
                // and mark it discovered.
                discovered_for_distance_field[one_dimensional] = true;
            }
        }

        // Process the queue to find the outer void voxels
        while let Some(one_dimensional) = queue_to_find_outer.pop_front() {
            // Calculate the absolute coord of the currently processed voxel.
            // It will be needed to calculate its neighbors.
            let absolute_coordinate = one_dimensional_to_absolute_voxel_coordinate(
                one_dimensional,
                &self.block_start,
                &self.block_dimensions,
            );

            // Check all the neighbors
            for neighbor_offset in &neighbor_offsets {
                let neighbor_absolute_coordinate = absolute_coordinate + neighbor_offset;
                // If the neighbor doesn't contain any volume
                if self
                    .value_at_absolute_voxel_coordinate(&neighbor_absolute_coordinate)
                    .map(|value| !volume_value_range.contains(&value))
                    .unwrap_or(true)
                {
                    // and is not out of bounds
                    if let Some(neighbor_one_dimensional) =
                        absolute_voxel_to_one_dimensional_coordinate(
                            &neighbor_absolute_coordinate,
                            &self.block_start,
                            &self.block_dimensions,
                        )
                    {
                        // Check if it hasn't been discovered yet
                        if !discovered_as_outer_and_empty[neighbor_one_dimensional] {
                            // Put it to the processing queue
                            queue_to_find_outer.push_back(neighbor_one_dimensional);
                            // and mark it discovered.
                            discovered_as_outer_and_empty[neighbor_one_dimensional] = true;
                        }
                    }
                }
            }
        }

        // Now when we know which voxels are outside, let's scan for distance.

        // Process the queue to set the voxel distance from the volume
        while let Some((one_dimensional, distance)) = queue_to_compute_distance.pop_front() {
            // Needed to calculate neighbors' coordinates
            let absolute_coordinate = one_dimensional_to_absolute_voxel_coordinate(
                one_dimensional,
                &self.block_start,
                &self.block_dimensions,
            );

            // Check each neighbor
            for neighbor_offset in &neighbor_offsets {
                let neighbor_absolute_coordinate = absolute_coordinate + neighbor_offset;
                // If the neighbor does exist
                if let Some(one_dimensional_neighbor) = absolute_voxel_to_one_dimensional_coordinate(
                    &neighbor_absolute_coordinate,
                    &self.block_start,
                    &self.block_dimensions,
                ) {
                    // and hasn't been discovered yet and is void,
                    if !discovered_for_distance_field[one_dimensional_neighbor]
                        && self
                            .value_at_absolute_voxel_coordinate(&neighbor_absolute_coordinate)
                            .map(|value| !volume_value_range.contains(&value))
                            .unwrap_or(true)
                    {
                        // put it into the processing queue with the distance
                        // one higher than the current
                        queue_to_compute_distance
                            .push_back((one_dimensional_neighbor, distance + 1.0));
                        // and mark it discovered.
                        discovered_for_distance_field[one_dimensional_neighbor] = true;
                    }
                }
            }

            // Process the current voxel. If it is outside the volumes, set its
            // value to be positive, if it's inside, set it to negative.
            self.voxels[one_dimensional] = if discovered_as_outer_and_empty[one_dimensional] {
                Some(distance)
            } else {
                Some(-distance)
            };
        }
    }

    /// Resize the current scalar field to match the input bounding box in
    /// voxel-space units
    pub fn resize_to_bounding_box_voxel_space(&mut self, bounding_box: &BoundingBox<i32>) {
        let diagonal = bounding_box.diagonal();
        let block_dimensions = Vector3::new(
            cast_u32(diagonal.x),
            cast_u32(diagonal.y),
            cast_u32(diagonal.z),
        );
        self.resize(&bounding_box.minimum_point(), &block_dimensions);
    }

    /// Resize the current scalar field to match the input bounding box in
    /// cartesian units
    pub fn resize_to_bounding_box_cartesian_space(&mut self, bounding_box: &BoundingBox<f32>) {
        let minimum_point = cartesian_to_absolute_voxel_coordinate(
            &bounding_box.minimum_point(),
            &self.voxel_dimensions,
        );
        let diagonal = bounding_box.diagonal();
        let block_dimensions_i32 =
            cartesian_to_absolute_voxel_coordinate(&Point3::from(diagonal), &self.voxel_dimensions);
        let block_dimensions_u32 = Vector3::new(
            cast_u32(block_dimensions_i32.x),
            cast_u32(block_dimensions_i32.y),
            cast_u32(block_dimensions_i32.z),
        );
        self.resize(&minimum_point, &block_dimensions_u32);
    }

    /// Returns the bounding box in voxel units of the current scalar field
    /// after shrinking to fit just the nonempty voxels.
    pub fn bounding_box_volume_voxel_space<U>(
        &self,
        volume_value_range: &U,
    ) -> Option<BoundingBox<i32>>
    where
        U: RangeBounds<f32>,
    {
        self.compute_volume_boundaries(volume_value_range).map(
            |(volume_start, volume_dimensions)| {
                let volume_end = volume_start
                    + Vector3::new(
                        cast_i32(volume_dimensions.x),
                        cast_i32(volume_dimensions.y),
                        cast_i32(volume_dimensions.z),
                    );
                BoundingBox::new(&volume_start, &volume_end)
            },
        )
    }

    /// Computes boundaries of volumes contained in scalar field. Returns tuple
    /// `(block_start, block_dimensions)`. For empty scalar fields returns the
    /// original block start and zero block dimensions.
    fn compute_volume_boundaries<U>(
        &self,
        volume_value_range: &U,
    ) -> Option<(Point3<i32>, Vector3<u32>)>
    where
        U: RangeBounds<f32>,
    {
        let mut absolute_min: Point3<i32> =
            Point3::new(i32::max_value(), i32::max_value(), i32::max_value());
        let mut absolute_max: Point3<i32> =
            Point3::new(i32::min_value(), i32::min_value(), i32::min_value());
        for (one_dimensional, voxel) in self.voxels.iter().enumerate() {
            if voxel
                .map(|value| volume_value_range.contains(&value))
                .unwrap_or(false)
            {
                let absolute_coordinate = one_dimensional_to_absolute_voxel_coordinate(
                    one_dimensional,
                    &self.block_start,
                    &self.block_dimensions,
                );

                if absolute_coordinate.x < absolute_min.x {
                    absolute_min.x = absolute_coordinate.x;
                }
                if absolute_coordinate.x > absolute_max.x {
                    absolute_max.x = absolute_coordinate.x;
                }
                if absolute_coordinate.y < absolute_min.y {
                    absolute_min.y = absolute_coordinate.y;
                }
                if absolute_coordinate.y > absolute_max.y {
                    absolute_max.y = absolute_coordinate.y;
                }
                if absolute_coordinate.z < absolute_min.z {
                    absolute_min.z = absolute_coordinate.z;
                }
                if absolute_coordinate.z > absolute_max.z {
                    absolute_max.z = absolute_coordinate.z;
                }
            }
        }
        // If the scalar field doesn't contain any voxels, all of the min/max
        // values should remain unchanged. It's enough to check one of the
        // values because if anything is found, all the values would change.
        if absolute_min.x == i32::max_value() {
            assert_eq!(
                absolute_min.y,
                i32::max_value(),
                "scalar field emptiness check failed"
            );
            assert_eq!(
                absolute_min.z,
                i32::max_value(),
                "scalar field emptiness check failed"
            );
            assert_eq!(
                absolute_max.x,
                i32::min_value(),
                "scalar field emptiness check failed"
            );
            assert_eq!(
                absolute_max.y,
                i32::min_value(),
                "scalar field emptiness check failed"
            );
            assert_eq!(
                absolute_max.z,
                i32::min_value(),
                "scalar field emptiness check failed"
            );
            None
        } else {
            let block_dimensions = Vector3::new(
                cast_u32(absolute_max.x - absolute_min.x + 1),
                cast_u32(absolute_max.y - absolute_min.y + 1),
                cast_u32(absolute_max.z - absolute_min.z + 1),
            );
            Some((absolute_min, block_dimensions))
        }
    }
}

/// Returns number of voxels created when `ScalarField::from_mesh()` called.
pub fn evaluate_voxel_count(
    mesh_bounding_box: &BoundingBox<f32>,
    voxel_dimensions: &Vector3<f32>,
) -> u32 {
    let min_absolute = cartesian_to_absolute_voxel_coordinate(
        &mesh_bounding_box.minimum_point(),
        voxel_dimensions,
    );
    let max_absolute = cartesian_to_absolute_voxel_coordinate(
        &mesh_bounding_box.maximum_point(),
        voxel_dimensions,
    );
    let diagonal_absolute = max_absolute - min_absolute.coords + Vector3::new(1, 1, 1);
    cast_u32(diagonal_absolute.x * diagonal_absolute.y * diagonal_absolute.z)
}

/// Computes voxel dimensions with similar proportions to
/// `current_voxel_dimensions` so that the `mesh_bounding_box` contains roughly
/// `voxel_count_threshold` voxels.
pub fn suggest_voxel_size_to_fit_bbox_within_voxel_count(
    voxel_count: u32,
    current_voxel_dimensions: &Vector3<f32>,
    voxel_count_threshold: u32,
) -> Vector3<f32> {
    let voxel_scaling_ratio_3d = voxel_count as f32 / voxel_count_threshold as f32;
    let voxel_scaling_ratio_1d = voxel_scaling_ratio_3d.cbrt();
    // When changing the voxel dimensions, also the bounding box dimensions
    // change, therefore the equation is not simple. Therefore a safe buffer of
    // 1.1 is a quick fix.
    // FIXME: Come up with a precise equation
    current_voxel_dimensions * voxel_scaling_ratio_1d * 1.1
}

/// Computes a voxel position relative to the block start (relative coordinate)
/// from an index to the linear representation of the voxel block.
fn one_dimensional_to_relative_voxel_coordinate(
    one_dimensional_coordinate: usize,
    block_dimensions: &Vector3<u32>,
) -> Point3<i32> {
    let one_dimensional_i32 = cast_i32(one_dimensional_coordinate);
    let horizontal_area_i32 = cast_i32(block_dimensions.x * block_dimensions.y);
    let x_dimension_i32 = cast_i32(block_dimensions.x);
    let z = one_dimensional_i32 / horizontal_area_i32;
    let y = (one_dimensional_i32 % horizontal_area_i32) / x_dimension_i32;
    let x = one_dimensional_i32 % x_dimension_i32;
    Point3::new(x, y, z)
}

/// Computes a voxel position relative to the model space origin (absolute
/// coordinate) from an index to the linear representation of the voxel block.
fn one_dimensional_to_absolute_voxel_coordinate(
    one_dimensional_coordinate: usize,
    block_start: &Point3<i32>,
    block_dimensions: &Vector3<u32>,
) -> Point3<i32> {
    let relative =
        one_dimensional_to_relative_voxel_coordinate(one_dimensional_coordinate, block_dimensions);
    relative_voxel_to_absolute_voxel_coordinate(&relative, block_start)
}

/// Computes a voxel position in world space cartesian units from an index to
/// the linear representation of the voxel block.
fn one_dimensional_to_cartesian_coordinate(
    one_dimensional_coordinate: usize,
    block_start: &Point3<i32>,
    block_dimensions: &Vector3<u32>,
    voxel_dimensions: &Vector3<f32>,
) -> Point3<f32> {
    let relative =
        one_dimensional_to_relative_voxel_coordinate(one_dimensional_coordinate, block_dimensions);
    relative_voxel_to_cartesian_coordinate(&relative, block_start, voxel_dimensions)
}

/// Computes the center of a voxel in absolute voxel units from voxel
/// coordinates relative to the voxel block start.
fn relative_voxel_to_absolute_voxel_coordinate(
    relative_coordinate: &Point3<i32>,
    block_start: &Point3<i32>,
) -> Point3<i32> {
    relative_coordinate + block_start.coords
}

/// Computes the center of a voxel in worlds space cartesian units from voxel
/// coordinates relative to the voxel block start.
///
/// # Panics
///
/// Panics if any of the voxel dimensions is equal or below zero.
fn relative_voxel_to_cartesian_coordinate(
    relative_coordinate: &Point3<i32>,
    block_start: &Point3<i32>,
    voxel_dimensions: &Vector3<f32>,
) -> Point3<f32> {
    assert!(
        voxel_dimensions.x > 0.0 && voxel_dimensions.y > 0.0 && voxel_dimensions.z > 0.0,
        "Voxel dimensions can't be below or equal to zero"
    );
    Point3::new(
        (relative_coordinate.x + block_start.x) as f32 * voxel_dimensions.x,
        (relative_coordinate.y + block_start.y) as f32 * voxel_dimensions.y,
        (relative_coordinate.z + block_start.z) as f32 * voxel_dimensions.z,
    )
}

/// Computes the center of a voxel in worlds space cartesian units from absolute
/// voxel coordinates (relative to the voxel space origin start).
///
/// # Panics
///
/// Panics if any of the voxel dimensions is equal or below zero.
fn absolute_voxel_to_cartesian_coordinate(
    absolute_coordinate: &Point3<i32>,
    voxel_dimensions: &Vector3<f32>,
) -> Point3<f32> {
    assert!(
        voxel_dimensions.x > 0.0 && voxel_dimensions.y > 0.0 && voxel_dimensions.z > 0.0,
        "Voxel dimensions can't be below or equal to zero"
    );
    Point3::new(
        absolute_coordinate.x as f32 * voxel_dimensions.x,
        absolute_coordinate.y as f32 * voxel_dimensions.y,
        absolute_coordinate.z as f32 * voxel_dimensions.z,
    )
}

/// Computes the absolute voxel space coordinate of a voxel containing the input
/// point.
///
/// # Panics
///
/// Panics if any of the voxel dimensions is equal or below zero.
fn cartesian_to_absolute_voxel_coordinate(
    point: &Point3<f32>,
    voxel_dimensions: &Vector3<f32>,
) -> Point3<i32> {
    assert!(
        voxel_dimensions.x > 0.0 && voxel_dimensions.y > 0.0 && voxel_dimensions.z > 0.0,
        "Voxel dimensions can't be below or equal to zero"
    );
    Point3::new(
        (point.x / voxel_dimensions.x).round() as i32,
        (point.y / voxel_dimensions.y).round() as i32,
        (point.z / voxel_dimensions.z).round() as i32,
    )
}

/// Computes an index to the linear representation of the voxel block from
/// voxel coordinates relative to the voxel space block start.
///
/// Returns None if out of bounds.
fn relative_voxel_to_one_dimensional_coordinate(
    relative_coordinate: &Point3<i32>,
    block_dimensions: &Vector3<u32>,
) -> Option<usize> {
    if relative_coordinate
        .iter()
        .enumerate()
        .all(|(i, coordinate)| *coordinate >= 0 && *coordinate < cast_i32(block_dimensions[i]))
    {
        let index =
            relative_coordinate.z * cast_i32(block_dimensions.x) * cast_i32(block_dimensions.y)
                + relative_coordinate.y * cast_i32(block_dimensions.x)
                + relative_coordinate.x;
        Some(cast_usize(index))
    } else {
        None
    }
}

/// Computes an index to the linear representation of the voxel block from
/// absolute voxel coordinates (relative to the voxel space origin).
///
/// Returns None if out of bounds.
fn absolute_voxel_to_one_dimensional_coordinate(
    absolute_coordinate: &Point3<i32>,
    block_start: &Point3<i32>,
    block_dimensions: &Vector3<u32>,
) -> Option<usize> {
    let relative_coordinate = absolute_coordinate - block_start.coords;
    relative_voxel_to_one_dimensional_coordinate(&relative_coordinate, block_dimensions)
}

/// Row in the marching cubes lookup table.
///
/// Fields are u8 so that more rows fit in an x86 cache line (64 bytes).
/// With the current layout optimization, a row is 16 bytes, meaning 4 of them fit.
struct Row {
    /// Length of a valid data slice.
    len: u8,
    /// Row data.
    data: [(u8, u8, u8); 5],
}

static_assertions::assert_eq_size!(Row, [u8; 16]);

impl Row {
    fn as_slice(&self) -> &[(u8, u8, u8)] {
        &self.data[0..usize::from(self.len)]
    }
}

const EMPTY: (u8, u8, u8) = (0, 0, 0);

/// Lookup table of triangle faces suitable to the sample situation. Each vector
/// item contains a vector of vertex indices. The vector indices correspond with
/// the edge index.
///
///  # Corner and edge indices scheme
///
/// ```text
///                 v4_______e4_____________v5
///                  /|                    /|
///                e7 |                  e5 |
///                /  |                  /  |
///               /___|______e6_________/   |
///            v7|    |                 |v6 |e9
///              |    |                 |   |
///              |    |e8               |e10|
///           e11|    |                 |   |
///              |    |_________________|___|
///              |   / v0    e0         |   /v1
///              |  /                   |  /
///              | /e3                  | /e1
///              |/_____________________|/
///              v3         e2          v2
/// ```
///
/// # Source
///
/// http://paulbourke.net/geometry/polygonise/
static MARCHING_CUBES_LOOKUP_TABLE: [Row; 256] = [
    Row {
        len: 0,
        data: [EMPTY, EMPTY, EMPTY, EMPTY, EMPTY],
    },
    Row {
        len: 1,
        data: [(0, 8, 3), EMPTY, EMPTY, EMPTY, EMPTY],
    },
    Row {
        len: 1,
        data: [(0, 1, 9), EMPTY, EMPTY, EMPTY, EMPTY],
    },
    Row {
        len: 2,
        data: [(1, 8, 3), (9, 8, 1), EMPTY, EMPTY, EMPTY],
    },
    Row {
        len: 1,
        data: [(1, 2, 10), EMPTY, EMPTY, EMPTY, EMPTY],
    },
    Row {
        len: 2,
        data: [(0, 8, 3), (1, 2, 10), EMPTY, EMPTY, EMPTY],
    },
    Row {
        len: 2,
        data: [(9, 2, 10), (0, 2, 9), EMPTY, EMPTY, EMPTY],
    },
    Row {
        len: 3,
        data: [(2, 8, 3), (2, 10, 8), (10, 9, 8), EMPTY, EMPTY],
    },
    Row {
        len: 1,
        data: [(3, 11, 2), EMPTY, EMPTY, EMPTY, EMPTY],
    },
    Row {
        len: 2,
        data: [(0, 11, 2), (8, 11, 0), EMPTY, EMPTY, EMPTY],
    },
    Row {
        len: 2,
        data: [(1, 9, 0), (2, 3, 11), EMPTY, EMPTY, EMPTY],
    },
    Row {
        len: 3,
        data: [(1, 11, 2), (1, 9, 11), (9, 8, 11), EMPTY, EMPTY],
    },
    Row {
        len: 2,
        data: [(3, 10, 1), (11, 10, 3), EMPTY, EMPTY, EMPTY],
    },
    Row {
        len: 3,
        data: [(0, 10, 1), (0, 8, 10), (8, 11, 10), EMPTY, EMPTY],
    },
    Row {
        len: 3,
        data: [(3, 9, 0), (3, 11, 9), (11, 10, 9), EMPTY, EMPTY],
    },
    Row {
        len: 2,
        data: [(9, 8, 10), (10, 8, 11), EMPTY, EMPTY, EMPTY],
    },
    Row {
        len: 1,
        data: [(4, 7, 8), EMPTY, EMPTY, EMPTY, EMPTY],
    },
    Row {
        len: 2,
        data: [(4, 3, 0), (7, 3, 4), EMPTY, EMPTY, EMPTY],
    },
    Row {
        len: 2,
        data: [(0, 1, 9), (8, 4, 7), EMPTY, EMPTY, EMPTY],
    },
    Row {
        len: 3,
        data: [(4, 1, 9), (4, 7, 1), (7, 3, 1), EMPTY, EMPTY],
    },
    Row {
        len: 2,
        data: [(1, 2, 10), (8, 4, 7), EMPTY, EMPTY, EMPTY],
    },
    Row {
        len: 3,
        data: [(3, 4, 7), (3, 0, 4), (1, 2, 10), EMPTY, EMPTY],
    },
    Row {
        len: 3,
        data: [(9, 2, 10), (9, 0, 2), (8, 4, 7), EMPTY, EMPTY],
    },
    Row {
        len: 4,
        data: [(2, 10, 9), (2, 9, 7), (2, 7, 3), (7, 9, 4), EMPTY],
    },
    Row {
        len: 2,
        data: [(8, 4, 7), (3, 11, 2), EMPTY, EMPTY, EMPTY],
    },
    Row {
        len: 3,
        data: [(11, 4, 7), (11, 2, 4), (2, 0, 4), EMPTY, EMPTY],
    },
    Row {
        len: 3,
        data: [(9, 0, 1), (8, 4, 7), (2, 3, 11), EMPTY, EMPTY],
    },
    Row {
        len: 4,
        data: [(4, 7, 11), (9, 4, 11), (9, 11, 2), (9, 2, 1), EMPTY],
    },
    Row {
        len: 3,
        data: [(3, 10, 1), (3, 11, 10), (7, 8, 4), EMPTY, EMPTY],
    },
    Row {
        len: 4,
        data: [(1, 11, 10), (1, 4, 11), (1, 0, 4), (7, 11, 4), EMPTY],
    },
    Row {
        len: 4,
        data: [(4, 7, 8), (9, 0, 11), (9, 11, 10), (11, 0, 3), EMPTY],
    },
    Row {
        len: 3,
        data: [(4, 7, 11), (4, 11, 9), (9, 11, 10), EMPTY, EMPTY],
    },
    Row {
        len: 1,
        data: [(9, 5, 4), EMPTY, EMPTY, EMPTY, EMPTY],
    },
    Row {
        len: 2,
        data: [(9, 5, 4), (0, 8, 3), EMPTY, EMPTY, EMPTY],
    },
    Row {
        len: 2,
        data: [(0, 5, 4), (1, 5, 0), EMPTY, EMPTY, EMPTY],
    },
    Row {
        len: 3,
        data: [(8, 5, 4), (8, 3, 5), (3, 1, 5), EMPTY, EMPTY],
    },
    Row {
        len: 2,
        data: [(1, 2, 10), (9, 5, 4), EMPTY, EMPTY, EMPTY],
    },
    Row {
        len: 3,
        data: [(3, 0, 8), (1, 2, 10), (4, 9, 5), EMPTY, EMPTY],
    },
    Row {
        len: 3,
        data: [(5, 2, 10), (5, 4, 2), (4, 0, 2), EMPTY, EMPTY],
    },
    Row {
        len: 4,
        data: [(2, 10, 5), (3, 2, 5), (3, 5, 4), (3, 4, 8), EMPTY],
    },
    Row {
        len: 2,
        data: [(9, 5, 4), (2, 3, 11), EMPTY, EMPTY, EMPTY],
    },
    Row {
        len: 3,
        data: [(0, 11, 2), (0, 8, 11), (4, 9, 5), EMPTY, EMPTY],
    },
    Row {
        len: 3,
        data: [(0, 5, 4), (0, 1, 5), (2, 3, 11), EMPTY, EMPTY],
    },
    Row {
        len: 4,
        data: [(2, 1, 5), (2, 5, 8), (2, 8, 11), (4, 8, 5), EMPTY],
    },
    Row {
        len: 3,
        data: [(10, 3, 11), (10, 1, 3), (9, 5, 4), EMPTY, EMPTY],
    },
    Row {
        len: 4,
        data: [(4, 9, 5), (0, 8, 1), (8, 10, 1), (8, 11, 10), EMPTY],
    },
    Row {
        len: 4,
        data: [(5, 4, 0), (5, 0, 11), (5, 11, 10), (11, 0, 3), EMPTY],
    },
    Row {
        len: 3,
        data: [(5, 4, 8), (5, 8, 10), (10, 8, 11), EMPTY, EMPTY],
    },
    Row {
        len: 2,
        data: [(9, 7, 8), (5, 7, 9), EMPTY, EMPTY, EMPTY],
    },
    Row {
        len: 3,
        data: [(9, 3, 0), (9, 5, 3), (5, 7, 3), EMPTY, EMPTY],
    },
    Row {
        len: 3,
        data: [(0, 7, 8), (0, 1, 7), (1, 5, 7), EMPTY, EMPTY],
    },
    Row {
        len: 2,
        data: [(1, 5, 3), (3, 5, 7), EMPTY, EMPTY, EMPTY],
    },
    Row {
        len: 3,
        data: [(9, 7, 8), (9, 5, 7), (10, 1, 2), EMPTY, EMPTY],
    },
    Row {
        len: 4,
        data: [(10, 1, 2), (9, 5, 0), (5, 3, 0), (5, 7, 3), EMPTY],
    },
    Row {
        len: 4,
        data: [(8, 0, 2), (8, 2, 5), (8, 5, 7), (10, 5, 2), EMPTY],
    },
    Row {
        len: 3,
        data: [(2, 10, 5), (2, 5, 3), (3, 5, 7), EMPTY, EMPTY],
    },
    Row {
        len: 3,
        data: [(7, 9, 5), (7, 8, 9), (3, 11, 2), EMPTY, EMPTY],
    },
    Row {
        len: 4,
        data: [(9, 5, 7), (9, 7, 2), (9, 2, 0), (2, 7, 11), EMPTY],
    },
    Row {
        len: 4,
        data: [(2, 3, 11), (0, 1, 8), (1, 7, 8), (1, 5, 7), EMPTY],
    },
    Row {
        len: 3,
        data: [(11, 2, 1), (11, 1, 7), (7, 1, 5), EMPTY, EMPTY],
    },
    Row {
        len: 4,
        data: [(9, 5, 8), (8, 5, 7), (10, 1, 3), (10, 3, 11), EMPTY],
    },
    Row {
        len: 5,
        data: [(5, 7, 0), (5, 0, 9), (7, 11, 0), (1, 0, 10), (11, 10, 0)],
    },
    Row {
        len: 5,
        data: [(11, 10, 0), (11, 0, 3), (10, 5, 0), (8, 0, 7), (5, 7, 0)],
    },
    Row {
        len: 2,
        data: [(11, 10, 5), (7, 11, 5), EMPTY, EMPTY, EMPTY],
    },
    Row {
        len: 1,
        data: [(10, 6, 5), EMPTY, EMPTY, EMPTY, EMPTY],
    },
    Row {
        len: 2,
        data: [(0, 8, 3), (5, 10, 6), EMPTY, EMPTY, EMPTY],
    },
    Row {
        len: 2,
        data: [(9, 0, 1), (5, 10, 6), EMPTY, EMPTY, EMPTY],
    },
    Row {
        len: 3,
        data: [(1, 8, 3), (1, 9, 8), (5, 10, 6), EMPTY, EMPTY],
    },
    Row {
        len: 2,
        data: [(1, 6, 5), (2, 6, 1), EMPTY, EMPTY, EMPTY],
    },
    Row {
        len: 3,
        data: [(1, 6, 5), (1, 2, 6), (3, 0, 8), EMPTY, EMPTY],
    },
    Row {
        len: 3,
        data: [(9, 6, 5), (9, 0, 6), (0, 2, 6), EMPTY, EMPTY],
    },
    Row {
        len: 4,
        data: [(5, 9, 8), (5, 8, 2), (5, 2, 6), (3, 2, 8), EMPTY],
    },
    Row {
        len: 2,
        data: [(2, 3, 11), (10, 6, 5), EMPTY, EMPTY, EMPTY],
    },
    Row {
        len: 3,
        data: [(11, 0, 8), (11, 2, 0), (10, 6, 5), EMPTY, EMPTY],
    },
    Row {
        len: 3,
        data: [(0, 1, 9), (2, 3, 11), (5, 10, 6), EMPTY, EMPTY],
    },
    Row {
        len: 4,
        data: [(5, 10, 6), (1, 9, 2), (9, 11, 2), (9, 8, 11), EMPTY],
    },
    Row {
        len: 3,
        data: [(6, 3, 11), (6, 5, 3), (5, 1, 3), EMPTY, EMPTY],
    },
    Row {
        len: 4,
        data: [(0, 8, 11), (0, 11, 5), (0, 5, 1), (5, 11, 6), EMPTY],
    },
    Row {
        len: 4,
        data: [(3, 11, 6), (0, 3, 6), (0, 6, 5), (0, 5, 9), EMPTY],
    },
    Row {
        len: 3,
        data: [(6, 5, 9), (6, 9, 11), (11, 9, 8), EMPTY, EMPTY],
    },
    Row {
        len: 2,
        data: [(5, 10, 6), (4, 7, 8), EMPTY, EMPTY, EMPTY],
    },
    Row {
        len: 3,
        data: [(4, 3, 0), (4, 7, 3), (6, 5, 10), EMPTY, EMPTY],
    },
    Row {
        len: 3,
        data: [(1, 9, 0), (5, 10, 6), (8, 4, 7), EMPTY, EMPTY],
    },
    Row {
        len: 4,
        data: [(10, 6, 5), (1, 9, 7), (1, 7, 3), (7, 9, 4), EMPTY],
    },
    Row {
        len: 3,
        data: [(6, 1, 2), (6, 5, 1), (4, 7, 8), EMPTY, EMPTY],
    },
    Row {
        len: 4,
        data: [(1, 2, 5), (5, 2, 6), (3, 0, 4), (3, 4, 7), EMPTY],
    },
    Row {
        len: 4,
        data: [(8, 4, 7), (9, 0, 5), (0, 6, 5), (0, 2, 6), EMPTY],
    },
    Row {
        len: 5,
        data: [(7, 3, 9), (7, 9, 4), (3, 2, 9), (5, 9, 6), (2, 6, 9)],
    },
    Row {
        len: 3,
        data: [(3, 11, 2), (7, 8, 4), (10, 6, 5), EMPTY, EMPTY],
    },
    Row {
        len: 4,
        data: [(5, 10, 6), (4, 7, 2), (4, 2, 0), (2, 7, 11), EMPTY],
    },
    Row {
        len: 4,
        data: [(0, 1, 9), (4, 7, 8), (2, 3, 11), (5, 10, 6), EMPTY],
    },
    Row {
        len: 5,
        data: [(9, 2, 1), (9, 11, 2), (9, 4, 11), (7, 11, 4), (5, 10, 6)],
    },
    Row {
        len: 4,
        data: [(8, 4, 7), (3, 11, 5), (3, 5, 1), (5, 11, 6), EMPTY],
    },
    Row {
        len: 5,
        data: [(5, 1, 11), (5, 11, 6), (1, 0, 11), (7, 11, 4), (0, 4, 11)],
    },
    Row {
        len: 5,
        data: [(0, 5, 9), (0, 6, 5), (0, 3, 6), (11, 6, 3), (8, 4, 7)],
    },
    Row {
        len: 4,
        data: [(6, 5, 9), (6, 9, 11), (4, 7, 9), (7, 11, 9), EMPTY],
    },
    Row {
        len: 2,
        data: [(10, 4, 9), (6, 4, 10), EMPTY, EMPTY, EMPTY],
    },
    Row {
        len: 3,
        data: [(4, 10, 6), (4, 9, 10), (0, 8, 3), EMPTY, EMPTY],
    },
    Row {
        len: 3,
        data: [(10, 0, 1), (10, 6, 0), (6, 4, 0), EMPTY, EMPTY],
    },
    Row {
        len: 4,
        data: [(8, 3, 1), (8, 1, 6), (8, 6, 4), (6, 1, 10), EMPTY],
    },
    Row {
        len: 3,
        data: [(1, 4, 9), (1, 2, 4), (2, 6, 4), EMPTY, EMPTY],
    },
    Row {
        len: 4,
        data: [(3, 0, 8), (1, 2, 9), (2, 4, 9), (2, 6, 4), EMPTY],
    },
    Row {
        len: 2,
        data: [(0, 2, 4), (4, 2, 6), EMPTY, EMPTY, EMPTY],
    },
    Row {
        len: 3,
        data: [(8, 3, 2), (8, 2, 4), (4, 2, 6), EMPTY, EMPTY],
    },
    Row {
        len: 3,
        data: [(10, 4, 9), (10, 6, 4), (11, 2, 3), EMPTY, EMPTY],
    },
    Row {
        len: 4,
        data: [(0, 8, 2), (2, 8, 11), (4, 9, 10), (4, 10, 6), EMPTY],
    },
    Row {
        len: 4,
        data: [(3, 11, 2), (0, 1, 6), (0, 6, 4), (6, 1, 10), EMPTY],
    },
    Row {
        len: 5,
        data: [(6, 4, 1), (6, 1, 10), (4, 8, 1), (2, 1, 11), (8, 11, 1)],
    },
    Row {
        len: 4,
        data: [(9, 6, 4), (9, 3, 6), (9, 1, 3), (11, 6, 3), EMPTY],
    },
    Row {
        len: 5,
        data: [(8, 11, 1), (8, 1, 0), (11, 6, 1), (9, 1, 4), (6, 4, 1)],
    },
    Row {
        len: 3,
        data: [(3, 11, 6), (3, 6, 0), (0, 6, 4), EMPTY, EMPTY],
    },
    Row {
        len: 2,
        data: [(6, 4, 8), (11, 6, 8), EMPTY, EMPTY, EMPTY],
    },
    Row {
        len: 3,
        data: [(7, 10, 6), (7, 8, 10), (8, 9, 10), EMPTY, EMPTY],
    },
    Row {
        len: 4,
        data: [(0, 7, 3), (0, 10, 7), (0, 9, 10), (6, 7, 10), EMPTY],
    },
    Row {
        len: 4,
        data: [(10, 6, 7), (1, 10, 7), (1, 7, 8), (1, 8, 0), EMPTY],
    },
    Row {
        len: 3,
        data: [(10, 6, 7), (10, 7, 1), (1, 7, 3), EMPTY, EMPTY],
    },
    Row {
        len: 4,
        data: [(1, 2, 6), (1, 6, 8), (1, 8, 9), (8, 6, 7), EMPTY],
    },
    Row {
        len: 5,
        data: [(2, 6, 9), (2, 9, 1), (6, 7, 9), (0, 9, 3), (7, 3, 9)],
    },
    Row {
        len: 3,
        data: [(7, 8, 0), (7, 0, 6), (6, 0, 2), EMPTY, EMPTY],
    },
    Row {
        len: 2,
        data: [(7, 3, 2), (6, 7, 2), EMPTY, EMPTY, EMPTY],
    },
    Row {
        len: 4,
        data: [(2, 3, 11), (10, 6, 8), (10, 8, 9), (8, 6, 7), EMPTY],
    },
    Row {
        len: 5,
        data: [(2, 0, 7), (2, 7, 11), (0, 9, 7), (6, 7, 10), (9, 10, 7)],
    },
    Row {
        len: 5,
        data: [(1, 8, 0), (1, 7, 8), (1, 10, 7), (6, 7, 10), (2, 3, 11)],
    },
    Row {
        len: 4,
        data: [(11, 2, 1), (11, 1, 7), (10, 6, 1), (6, 7, 1), EMPTY],
    },
    Row {
        len: 5,
        data: [(8, 9, 6), (8, 6, 7), (9, 1, 6), (11, 6, 3), (1, 3, 6)],
    },
    Row {
        len: 2,
        data: [(0, 9, 1), (11, 6, 7), EMPTY, EMPTY, EMPTY],
    },
    Row {
        len: 4,
        data: [(7, 8, 0), (7, 0, 6), (3, 11, 0), (11, 6, 0), EMPTY],
    },
    Row {
        len: 1,
        data: [(7, 11, 6), EMPTY, EMPTY, EMPTY, EMPTY],
    },
    Row {
        len: 1,
        data: [(7, 6, 11), EMPTY, EMPTY, EMPTY, EMPTY],
    },
    Row {
        len: 2,
        data: [(3, 0, 8), (11, 7, 6), EMPTY, EMPTY, EMPTY],
    },
    Row {
        len: 2,
        data: [(0, 1, 9), (11, 7, 6), EMPTY, EMPTY, EMPTY],
    },
    Row {
        len: 3,
        data: [(8, 1, 9), (8, 3, 1), (11, 7, 6), EMPTY, EMPTY],
    },
    Row {
        len: 2,
        data: [(10, 1, 2), (6, 11, 7), EMPTY, EMPTY, EMPTY],
    },
    Row {
        len: 3,
        data: [(1, 2, 10), (3, 0, 8), (6, 11, 7), EMPTY, EMPTY],
    },
    Row {
        len: 3,
        data: [(2, 9, 0), (2, 10, 9), (6, 11, 7), EMPTY, EMPTY],
    },
    Row {
        len: 4,
        data: [(6, 11, 7), (2, 10, 3), (10, 8, 3), (10, 9, 8), EMPTY],
    },
    Row {
        len: 2,
        data: [(7, 2, 3), (6, 2, 7), EMPTY, EMPTY, EMPTY],
    },
    Row {
        len: 3,
        data: [(7, 0, 8), (7, 6, 0), (6, 2, 0), EMPTY, EMPTY],
    },
    Row {
        len: 3,
        data: [(2, 7, 6), (2, 3, 7), (0, 1, 9), EMPTY, EMPTY],
    },
    Row {
        len: 4,
        data: [(1, 6, 2), (1, 8, 6), (1, 9, 8), (8, 7, 6), EMPTY],
    },
    Row {
        len: 3,
        data: [(10, 7, 6), (10, 1, 7), (1, 3, 7), EMPTY, EMPTY],
    },
    Row {
        len: 4,
        data: [(10, 7, 6), (1, 7, 10), (1, 8, 7), (1, 0, 8), EMPTY],
    },
    Row {
        len: 4,
        data: [(0, 3, 7), (0, 7, 10), (0, 10, 9), (6, 10, 7), EMPTY],
    },
    Row {
        len: 3,
        data: [(7, 6, 10), (7, 10, 8), (8, 10, 9), EMPTY, EMPTY],
    },
    Row {
        len: 2,
        data: [(6, 8, 4), (11, 8, 6), EMPTY, EMPTY, EMPTY],
    },
    Row {
        len: 3,
        data: [(3, 6, 11), (3, 0, 6), (0, 4, 6), EMPTY, EMPTY],
    },
    Row {
        len: 3,
        data: [(8, 6, 11), (8, 4, 6), (9, 0, 1), EMPTY, EMPTY],
    },
    Row {
        len: 4,
        data: [(9, 4, 6), (9, 6, 3), (9, 3, 1), (11, 3, 6), EMPTY],
    },
    Row {
        len: 3,
        data: [(6, 8, 4), (6, 11, 8), (2, 10, 1), EMPTY, EMPTY],
    },
    Row {
        len: 4,
        data: [(1, 2, 10), (3, 0, 11), (0, 6, 11), (0, 4, 6), EMPTY],
    },
    Row {
        len: 4,
        data: [(4, 11, 8), (4, 6, 11), (0, 2, 9), (2, 10, 9), EMPTY],
    },
    Row {
        len: 5,
        data: [(10, 9, 3), (10, 3, 2), (9, 4, 3), (11, 3, 6), (4, 6, 3)],
    },
    Row {
        len: 3,
        data: [(8, 2, 3), (8, 4, 2), (4, 6, 2), EMPTY, EMPTY],
    },
    Row {
        len: 2,
        data: [(0, 4, 2), (4, 6, 2), EMPTY, EMPTY, EMPTY],
    },
    Row {
        len: 4,
        data: [(1, 9, 0), (2, 3, 4), (2, 4, 6), (4, 3, 8), EMPTY],
    },
    Row {
        len: 3,
        data: [(1, 9, 4), (1, 4, 2), (2, 4, 6), EMPTY, EMPTY],
    },
    Row {
        len: 4,
        data: [(8, 1, 3), (8, 6, 1), (8, 4, 6), (6, 10, 1), EMPTY],
    },
    Row {
        len: 3,
        data: [(10, 1, 0), (10, 0, 6), (6, 0, 4), EMPTY, EMPTY],
    },
    Row {
        len: 5,
        data: [(4, 6, 3), (4, 3, 8), (6, 10, 3), (0, 3, 9), (10, 9, 3)],
    },
    Row {
        len: 2,
        data: [(10, 9, 4), (6, 10, 4), EMPTY, EMPTY, EMPTY],
    },
    Row {
        len: 2,
        data: [(4, 9, 5), (7, 6, 11), EMPTY, EMPTY, EMPTY],
    },
    Row {
        len: 3,
        data: [(0, 8, 3), (4, 9, 5), (11, 7, 6), EMPTY, EMPTY],
    },
    Row {
        len: 3,
        data: [(5, 0, 1), (5, 4, 0), (7, 6, 11), EMPTY, EMPTY],
    },
    Row {
        len: 4,
        data: [(11, 7, 6), (8, 3, 4), (3, 5, 4), (3, 1, 5), EMPTY],
    },
    Row {
        len: 3,
        data: [(9, 5, 4), (10, 1, 2), (7, 6, 11), EMPTY, EMPTY],
    },
    Row {
        len: 4,
        data: [(6, 11, 7), (1, 2, 10), (0, 8, 3), (4, 9, 5), EMPTY],
    },
    Row {
        len: 4,
        data: [(7, 6, 11), (5, 4, 10), (4, 2, 10), (4, 0, 2), EMPTY],
    },
    Row {
        len: 5,
        data: [(3, 4, 8), (3, 5, 4), (3, 2, 5), (10, 5, 2), (11, 7, 6)],
    },
    Row {
        len: 3,
        data: [(7, 2, 3), (7, 6, 2), (5, 4, 9), EMPTY, EMPTY],
    },
    Row {
        len: 4,
        data: [(9, 5, 4), (0, 8, 6), (0, 6, 2), (6, 8, 7), EMPTY],
    },
    Row {
        len: 4,
        data: [(3, 6, 2), (3, 7, 6), (1, 5, 0), (5, 4, 0), EMPTY],
    },
    Row {
        len: 5,
        data: [(6, 2, 8), (6, 8, 7), (2, 1, 8), (4, 8, 5), (1, 5, 8)],
    },
    Row {
        len: 4,
        data: [(9, 5, 4), (10, 1, 6), (1, 7, 6), (1, 3, 7), EMPTY],
    },
    Row {
        len: 5,
        data: [(1, 6, 10), (1, 7, 6), (1, 0, 7), (8, 7, 0), (9, 5, 4)],
    },
    Row {
        len: 5,
        data: [(4, 0, 10), (4, 10, 5), (0, 3, 10), (6, 10, 7), (3, 7, 10)],
    },
    Row {
        len: 4,
        data: [(7, 6, 10), (7, 10, 8), (5, 4, 10), (4, 8, 10), EMPTY],
    },
    Row {
        len: 3,
        data: [(6, 9, 5), (6, 11, 9), (11, 8, 9), EMPTY, EMPTY],
    },
    Row {
        len: 4,
        data: [(3, 6, 11), (0, 6, 3), (0, 5, 6), (0, 9, 5), EMPTY],
    },
    Row {
        len: 4,
        data: [(0, 11, 8), (0, 5, 11), (0, 1, 5), (5, 6, 11), EMPTY],
    },
    Row {
        len: 3,
        data: [(6, 11, 3), (6, 3, 5), (5, 3, 1), EMPTY, EMPTY],
    },
    Row {
        len: 4,
        data: [(1, 2, 10), (9, 5, 11), (9, 11, 8), (11, 5, 6), EMPTY],
    },
    Row {
        len: 5,
        data: [(0, 11, 3), (0, 6, 11), (0, 9, 6), (5, 6, 9), (1, 2, 10)],
    },
    Row {
        len: 5,
        data: [(11, 8, 5), (11, 5, 6), (8, 0, 5), (10, 5, 2), (0, 2, 5)],
    },
    Row {
        len: 4,
        data: [(6, 11, 3), (6, 3, 5), (2, 10, 3), (10, 5, 3), EMPTY],
    },
    Row {
        len: 4,
        data: [(5, 8, 9), (5, 2, 8), (5, 6, 2), (3, 8, 2), EMPTY],
    },
    Row {
        len: 3,
        data: [(9, 5, 6), (9, 6, 0), (0, 6, 2), EMPTY, EMPTY],
    },
    Row {
        len: 5,
        data: [(1, 5, 8), (1, 8, 0), (5, 6, 8), (3, 8, 2), (6, 2, 8)],
    },
    Row {
        len: 2,
        data: [(1, 5, 6), (2, 1, 6), EMPTY, EMPTY, EMPTY],
    },
    Row {
        len: 5,
        data: [(1, 3, 6), (1, 6, 10), (3, 8, 6), (5, 6, 9), (8, 9, 6)],
    },
    Row {
        len: 4,
        data: [(10, 1, 0), (10, 0, 6), (9, 5, 0), (5, 6, 0), EMPTY],
    },
    Row {
        len: 2,
        data: [(0, 3, 8), (5, 6, 10), EMPTY, EMPTY, EMPTY],
    },
    Row {
        len: 1,
        data: [(10, 5, 6), EMPTY, EMPTY, EMPTY, EMPTY],
    },
    Row {
        len: 2,
        data: [(11, 5, 10), (7, 5, 11), EMPTY, EMPTY, EMPTY],
    },
    Row {
        len: 3,
        data: [(11, 5, 10), (11, 7, 5), (8, 3, 0), EMPTY, EMPTY],
    },
    Row {
        len: 3,
        data: [(5, 11, 7), (5, 10, 11), (1, 9, 0), EMPTY, EMPTY],
    },
    Row {
        len: 4,
        data: [(10, 7, 5), (10, 11, 7), (9, 8, 1), (8, 3, 1), EMPTY],
    },
    Row {
        len: 3,
        data: [(11, 1, 2), (11, 7, 1), (7, 5, 1), EMPTY, EMPTY],
    },
    Row {
        len: 4,
        data: [(0, 8, 3), (1, 2, 7), (1, 7, 5), (7, 2, 11), EMPTY],
    },
    Row {
        len: 4,
        data: [(9, 7, 5), (9, 2, 7), (9, 0, 2), (2, 11, 7), EMPTY],
    },
    Row {
        len: 5,
        data: [(7, 5, 2), (7, 2, 11), (5, 9, 2), (3, 2, 8), (9, 8, 2)],
    },
    Row {
        len: 3,
        data: [(2, 5, 10), (2, 3, 5), (3, 7, 5), EMPTY, EMPTY],
    },
    Row {
        len: 4,
        data: [(8, 2, 0), (8, 5, 2), (8, 7, 5), (10, 2, 5), EMPTY],
    },
    Row {
        len: 4,
        data: [(9, 0, 1), (5, 10, 3), (5, 3, 7), (3, 10, 2), EMPTY],
    },
    Row {
        len: 5,
        data: [(9, 8, 2), (9, 2, 1), (8, 7, 2), (10, 2, 5), (7, 5, 2)],
    },
    Row {
        len: 2,
        data: [(1, 3, 5), (3, 7, 5), EMPTY, EMPTY, EMPTY],
    },
    Row {
        len: 3,
        data: [(0, 8, 7), (0, 7, 1), (1, 7, 5), EMPTY, EMPTY],
    },
    Row {
        len: 3,
        data: [(9, 0, 3), (9, 3, 5), (5, 3, 7), EMPTY, EMPTY],
    },
    Row {
        len: 2,
        data: [(9, 8, 7), (5, 9, 7), EMPTY, EMPTY, EMPTY],
    },
    Row {
        len: 3,
        data: [(5, 8, 4), (5, 10, 8), (10, 11, 8), EMPTY, EMPTY],
    },
    Row {
        len: 4,
        data: [(5, 0, 4), (5, 11, 0), (5, 10, 11), (11, 3, 0), EMPTY],
    },
    Row {
        len: 4,
        data: [(0, 1, 9), (8, 4, 10), (8, 10, 11), (10, 4, 5), EMPTY],
    },
    Row {
        len: 5,
        data: [(10, 11, 4), (10, 4, 5), (11, 3, 4), (9, 4, 1), (3, 1, 4)],
    },
    Row {
        len: 4,
        data: [(2, 5, 1), (2, 8, 5), (2, 11, 8), (4, 5, 8), EMPTY],
    },
    Row {
        len: 5,
        data: [(0, 4, 11), (0, 11, 3), (4, 5, 11), (2, 11, 1), (5, 1, 11)],
    },
    Row {
        len: 5,
        data: [(0, 2, 5), (0, 5, 9), (2, 11, 5), (4, 5, 8), (11, 8, 5)],
    },
    Row {
        len: 2,
        data: [(9, 4, 5), (2, 11, 3), EMPTY, EMPTY, EMPTY],
    },
    Row {
        len: 4,
        data: [(2, 5, 10), (3, 5, 2), (3, 4, 5), (3, 8, 4), EMPTY],
    },
    Row {
        len: 3,
        data: [(5, 10, 2), (5, 2, 4), (4, 2, 0), EMPTY, EMPTY],
    },
    Row {
        len: 5,
        data: [(3, 10, 2), (3, 5, 10), (3, 8, 5), (4, 5, 8), (0, 1, 9)],
    },
    Row {
        len: 4,
        data: [(5, 10, 2), (5, 2, 4), (1, 9, 2), (9, 4, 2), EMPTY],
    },
    Row {
        len: 3,
        data: [(8, 4, 5), (8, 5, 3), (3, 5, 1), EMPTY, EMPTY],
    },
    Row {
        len: 2,
        data: [(0, 4, 5), (1, 0, 5), EMPTY, EMPTY, EMPTY],
    },
    Row {
        len: 4,
        data: [(8, 4, 5), (8, 5, 3), (9, 0, 5), (0, 3, 5), EMPTY],
    },
    Row {
        len: 1,
        data: [(9, 4, 5), EMPTY, EMPTY, EMPTY, EMPTY],
    },
    Row {
        len: 3,
        data: [(4, 11, 7), (4, 9, 11), (9, 10, 11), EMPTY, EMPTY],
    },
    Row {
        len: 4,
        data: [(0, 8, 3), (4, 9, 7), (9, 11, 7), (9, 10, 11), EMPTY],
    },
    Row {
        len: 4,
        data: [(1, 10, 11), (1, 11, 4), (1, 4, 0), (7, 4, 11), EMPTY],
    },
    Row {
        len: 5,
        data: [(3, 1, 4), (3, 4, 8), (1, 10, 4), (7, 4, 11), (10, 11, 4)],
    },
    Row {
        len: 4,
        data: [(4, 11, 7), (9, 11, 4), (9, 2, 11), (9, 1, 2), EMPTY],
    },
    Row {
        len: 5,
        data: [(9, 7, 4), (9, 11, 7), (9, 1, 11), (2, 11, 1), (0, 8, 3)],
    },
    Row {
        len: 3,
        data: [(11, 7, 4), (11, 4, 2), (2, 4, 0), EMPTY, EMPTY],
    },
    Row {
        len: 4,
        data: [(11, 7, 4), (11, 4, 2), (8, 3, 4), (3, 2, 4), EMPTY],
    },
    Row {
        len: 4,
        data: [(2, 9, 10), (2, 7, 9), (2, 3, 7), (7, 4, 9), EMPTY],
    },
    Row {
        len: 5,
        data: [(9, 10, 7), (9, 7, 4), (10, 2, 7), (8, 7, 0), (2, 0, 7)],
    },
    Row {
        len: 5,
        data: [(3, 7, 10), (3, 10, 2), (7, 4, 10), (1, 10, 0), (4, 0, 10)],
    },
    Row {
        len: 2,
        data: [(1, 10, 2), (8, 7, 4), EMPTY, EMPTY, EMPTY],
    },
    Row {
        len: 3,
        data: [(4, 9, 1), (4, 1, 7), (7, 1, 3), EMPTY, EMPTY],
    },
    Row {
        len: 4,
        data: [(4, 9, 1), (4, 1, 7), (0, 8, 1), (8, 7, 1), EMPTY],
    },
    Row {
        len: 2,
        data: [(4, 0, 3), (7, 4, 3), EMPTY, EMPTY, EMPTY],
    },
    Row {
        len: 1,
        data: [(4, 8, 7), EMPTY, EMPTY, EMPTY, EMPTY],
    },
    Row {
        len: 2,
        data: [(9, 10, 8), (10, 11, 8), EMPTY, EMPTY, EMPTY],
    },
    Row {
        len: 3,
        data: [(3, 0, 9), (3, 9, 11), (11, 9, 10), EMPTY, EMPTY],
    },
    Row {
        len: 3,
        data: [(0, 1, 10), (0, 10, 8), (8, 10, 11), EMPTY, EMPTY],
    },
    Row {
        len: 2,
        data: [(3, 1, 10), (11, 3, 10), EMPTY, EMPTY, EMPTY],
    },
    Row {
        len: 3,
        data: [(1, 2, 11), (1, 11, 9), (9, 11, 8), EMPTY, EMPTY],
    },
    Row {
        len: 4,
        data: [(3, 0, 9), (3, 9, 11), (1, 2, 9), (2, 11, 9), EMPTY],
    },
    Row {
        len: 2,
        data: [(0, 2, 11), (8, 0, 11), EMPTY, EMPTY, EMPTY],
    },
    Row {
        len: 1,
        data: [(3, 2, 11), EMPTY, EMPTY, EMPTY, EMPTY],
    },
    Row {
        len: 3,
        data: [(2, 3, 8), (2, 8, 10), (10, 8, 9), EMPTY, EMPTY],
    },
    Row {
        len: 2,
        data: [(9, 10, 2), (0, 9, 2), EMPTY, EMPTY, EMPTY],
    },
    Row {
        len: 4,
        data: [(2, 3, 8), (2, 8, 10), (0, 1, 8), (1, 10, 8), EMPTY],
    },
    Row {
        len: 1,
        data: [(1, 10, 2), EMPTY, EMPTY, EMPTY, EMPTY],
    },
    Row {
        len: 2,
        data: [(1, 3, 8), (9, 1, 8), EMPTY, EMPTY, EMPTY],
    },
    Row {
        len: 1,
        data: [(0, 9, 1), EMPTY, EMPTY, EMPTY, EMPTY],
    },
    Row {
        len: 1,
        data: [(0, 3, 8), EMPTY, EMPTY, EMPTY, EMPTY],
    },
    Row {
        len: 0,
        data: [EMPTY, EMPTY, EMPTY, EMPTY, EMPTY],
    },
];

#[cfg(test)]
mod tests {
    use nalgebra::Rotation3;

    use crate::mesh::{analysis, topology, NormalStrategy};

    use super::*;

    fn torus() -> (Vec<(u32, u32, u32)>, Vec<Point3<f32>>) {
        let vertices = vec![
            Point3::new(0.566987, -1.129e-11, 0.25),
            Point3::new(-0.716506, 1.241025, 0.25),
            Point3::new(-0.283494, 0.491025, 0.25),
            Point3::new(-0.716506, -1.241025, 0.25),
            Point3::new(-0.283494, -0.491025, 0.25),
            Point3::new(1.0, -1.129e-11, -0.5),
            Point3::new(1.433013, -1.129e-11, 0.25),
            Point3::new(-0.5, 0.866025, -0.5),
            Point3::new(-0.5, -0.866025, -0.5),
        ];

        let faces = vec![
            (4, 3, 6),
            (0, 6, 2),
            (2, 1, 3),
            (8, 4, 0),
            (3, 8, 6),
            (5, 0, 7),
            (6, 5, 7),
            (7, 2, 4),
            (1, 7, 8),
            (4, 6, 0),
            (6, 1, 2),
            (2, 3, 4),
            (8, 0, 5),
            (8, 5, 6),
            (0, 2, 7),
            (6, 7, 1),
            (7, 4, 8),
            (1, 8, 3),
        ];

        (faces, vertices)
    }

    #[test]
    fn test_scalar_field_from_mesh_for_torus() {
        let (faces, vertices) = torus();
        let mesh = Mesh::from_triangle_faces_with_vertices_and_computed_normals(
            faces,
            vertices,
            NormalStrategy::Sharp,
        );
        let scalar_field = ScalarField::from_mesh(&mesh, &Vector3::new(1.0, 1.0, 1.0), 0.0, 0);

        insta::assert_json_snapshot!("torus_after_voxelization_into_scalar_field", &scalar_field);
    }

    #[test]
    fn test_scalar_field_from_mesh_for_sphere() {
        let mesh = primitive::create_uv_sphere(
            Point3::origin(),
            Rotation3::identity(),
            Vector3::new(1.0, 1.0, 1.0),
            10,
            10,
            NormalStrategy::Sharp,
        );

        let scalar_field = ScalarField::from_mesh(&mesh, &Vector3::new(0.5, 0.5, 0.5), 0.0, 0);

        insta::assert_json_snapshot!("sphere_after_voxelization_into_scalar_field", &scalar_field);
    }

    #[test]
    fn test_scalar_field_three_dimensional_to_one_dimensional_and_back_relative() {
        let block_dimensions = Vector3::new(3, 4, 5);

        for z in 0..block_dimensions.z {
            for y in 0..block_dimensions.y {
                for x in 0..block_dimensions.x {
                    let relative_position = Point3::new(cast_i32(x), cast_i32(y), cast_i32(z));
                    let one_dimensional = relative_voxel_to_one_dimensional_coordinate(
                        &relative_position,
                        &block_dimensions,
                    )
                    .unwrap();
                    let three_dimensional = one_dimensional_to_relative_voxel_coordinate(
                        one_dimensional,
                        &block_dimensions,
                    );

                    assert_eq!(relative_position, three_dimensional);
                }
            }
        }
    }

    #[test]
    fn test_scalar_field_get_set_for_single_voxel() {
        let mut scalar_field: ScalarField = ScalarField::new(
            &Point3::origin(),
            &Vector3::new(1, 1, 1),
            &Vector3::new(1.0, 1.0, 1.0),
        );
        let before = scalar_field.value_at_absolute_voxel_coordinate(&Point3::new(0, 0, 0));
        scalar_field.set_value_at_absolute_voxel_coordinate(&Point3::new(0, 0, 0), Some(0.0));
        let after = scalar_field
            .value_at_absolute_voxel_coordinate(&Point3::new(0, 0, 0))
            .unwrap();

        assert_eq!(before, None);
        assert_eq!(after, 0.0);
    }

    #[test]
    fn test_scalar_field_single_voxel_to_mesh_produces_synchronized_mesh() {
        let mut scalar_field = ScalarField::new(
            &Point3::origin(),
            &Vector3::new(1, 1, 1),
            &Vector3::new(1.0, 1.0, 1.0),
        );
        scalar_field.set_value_at_absolute_voxel_coordinate(&Point3::new(0, 0, 0), Some(0.0));

        let voxel_mesh = scalar_field.to_mesh(&(0.0..=0.0)).unwrap();

        let v2f = topology::compute_vertex_to_face_topology(&voxel_mesh);
        let f2f = topology::compute_face_to_face_topology(&voxel_mesh, &v2f);
        let voxel_mesh_synced = tools::synchronize_mesh_winding(&voxel_mesh, &f2f);

        assert!(analysis::are_similar(&voxel_mesh, &voxel_mesh_synced));
    }

    #[test]
    fn test_scalar_field_boolean_intersection_all_volume() {
        let mut sf_a = ScalarField::new(
            &Point3::origin(),
            &Vector3::new(3, 3, 3),
            &Vector3::new(0.5, 0.5, 0.5),
        );
        let mut sf_b = ScalarField::new(
            &Point3::new(2, 1, 1),
            &Vector3::new(3, 3, 3),
            &Vector3::new(0.5, 0.5, 0.5),
        );
        let mut sf_correct = ScalarField::new(
            &Point3::new(2, 1, 1),
            &Vector3::new(1, 2, 2),
            &Vector3::new(0.5, 0.5, 0.5),
        );

        sf_a.fill_with(Some(0.0));
        sf_b.fill_with(Some(0.0));
        sf_correct.fill_with(Some(0.0));

        sf_a.boolean_intersection(&(0.0..=0.0), &sf_b, &(0.0..=0.0));

        assert_eq!(sf_a, sf_correct);
    }

    #[test]
    fn test_scalar_field_boolean_intersection_one_void() {
        let mut sf_a = ScalarField::new(
            &Point3::origin(),
            &Vector3::new(3, 3, 3),
            &Vector3::new(0.5, 0.5, 0.5),
        );
        let mut sf_b = ScalarField::new(
            &Point3::new(1, 1, 1),
            &Vector3::new(3, 3, 3),
            &Vector3::new(0.5, 0.5, 0.5),
        );
        let mut sf_correct = ScalarField::new(
            &Point3::new(1, 1, 1),
            &Vector3::new(2, 2, 2),
            &Vector3::new(0.5, 0.5, 0.5),
        );

        sf_a.fill_with(Some(0.0));
        sf_b.fill_with(Some(0.0));
        sf_b.set_value_at_absolute_voxel_coordinate(&Point3::new(2, 2, 2), None);
        sf_correct.fill_with(Some(0.0));
        sf_correct.set_value_at_absolute_voxel_coordinate(&Point3::new(2, 2, 2), None);

        sf_a.boolean_intersection(&(0.0..=0.0), &sf_b, &(0.0..=0.0));

        assert_eq!(sf_a, sf_correct);
    }

    #[test]
    fn test_scalar_field_boolean_union_shifted() {
        let mut sf_a = ScalarField::new(
            &Point3::origin(),
            &Vector3::new(3, 3, 3),
            &Vector3::new(0.5, 0.5, 0.5),
        );
        let mut sf_b = ScalarField::new(
            &Point3::new(1, 1, 1),
            &Vector3::new(3, 3, 3),
            &Vector3::new(0.5, 0.5, 0.5),
        );
        let mut sf_correct = ScalarField::new(
            &Point3::new(0, 0, 0),
            &Vector3::new(4, 4, 4),
            &Vector3::new(0.5, 0.5, 0.5),
        );

        sf_a.fill_with(Some(0.0));
        sf_b.fill_with(Some(0.0));
        sf_b.set_value_at_absolute_voxel_coordinate(&Point3::new(2, 2, 2), None);
        sf_correct.fill_with(Some(0.0));
        sf_correct.set_value_at_absolute_voxel_coordinate(&Point3::new(3, 0, 0), None);
        sf_correct.set_value_at_absolute_voxel_coordinate(&Point3::new(3, 1, 0), None);
        sf_correct.set_value_at_absolute_voxel_coordinate(&Point3::new(3, 2, 0), None);
        sf_correct.set_value_at_absolute_voxel_coordinate(&Point3::new(3, 3, 0), None);
        sf_correct.set_value_at_absolute_voxel_coordinate(&Point3::new(3, 0, 1), None);
        sf_correct.set_value_at_absolute_voxel_coordinate(&Point3::new(3, 0, 2), None);
        sf_correct.set_value_at_absolute_voxel_coordinate(&Point3::new(3, 0, 3), None);
        sf_correct.set_value_at_absolute_voxel_coordinate(&Point3::new(2, 0, 3), None);
        sf_correct.set_value_at_absolute_voxel_coordinate(&Point3::new(1, 0, 3), None);
        sf_correct.set_value_at_absolute_voxel_coordinate(&Point3::new(0, 0, 3), None);
        sf_correct.set_value_at_absolute_voxel_coordinate(&Point3::new(0, 1, 3), None);
        sf_correct.set_value_at_absolute_voxel_coordinate(&Point3::new(0, 2, 3), None);
        sf_correct.set_value_at_absolute_voxel_coordinate(&Point3::new(0, 3, 3), None);
        sf_correct.set_value_at_absolute_voxel_coordinate(&Point3::new(0, 3, 2), None);
        sf_correct.set_value_at_absolute_voxel_coordinate(&Point3::new(0, 3, 1), None);
        sf_correct.set_value_at_absolute_voxel_coordinate(&Point3::new(0, 3, 0), None);
        sf_correct.set_value_at_absolute_voxel_coordinate(&Point3::new(1, 3, 0), None);
        sf_correct.set_value_at_absolute_voxel_coordinate(&Point3::new(2, 3, 0), None);

        sf_a.boolean_union(&(0.0..=0.0), &sf_b, &(0.0..=0.0));

        assert_eq!(sf_a, sf_correct);
    }

    #[test]
    fn test_scalar_field_resize_zero_to_nonzero_all_void() {
        let mut scalar_field: ScalarField = ScalarField::new(
            &Point3::origin(),
            &Vector3::zeros(),
            &Vector3::new(1.0, 1.0, 1.0),
        );
        scalar_field.resize(&Point3::origin(), &Vector3::new(1, 1, 1));

        let voxel = scalar_field.value_at_absolute_voxel_coordinate(&Point3::new(0, 0, 0));

        assert_eq!(voxel, None);
    }

    #[test]
    fn test_scalar_field_resize_zero_to_nonzero_correct_start_and_dimensions() {
        let mut scalar_field: ScalarField = ScalarField::new(
            &Point3::origin(),
            &Vector3::zeros(),
            &Vector3::new(1.0, 1.0, 1.0),
        );
        let new_origin = Point3::new(1, 2, 3);
        let new_block_dimensions = Vector3::new(4, 5, 6);
        scalar_field.resize(&new_origin, &new_block_dimensions);

        assert_eq!(scalar_field.block_start, new_origin);
        assert_eq!(scalar_field.block_dimensions, new_block_dimensions);
        assert_eq!(scalar_field.voxels.len(), 4 * 5 * 6);
    }

    #[test]
    fn test_scalar_field_resize_nonzero_to_zero_correct_start_and_dimensions() {
        let mut scalar_field: ScalarField = ScalarField::new(
            &Point3::new(1, 2, 3),
            &Vector3::new(4, 5, 6),
            &Vector3::new(1.0, 1.0, 1.0),
        );
        let new_origin = Point3::origin();
        let new_block_dimensions = Vector3::zeros();
        scalar_field.resize(&new_origin, &new_block_dimensions);

        assert_eq!(scalar_field.block_start, new_origin);
        assert_eq!(scalar_field.block_dimensions, new_block_dimensions);
        assert_eq!(scalar_field.voxels.len(), 0);
    }

    #[test]
    fn test_scalar_field_resize_nonzero_to_smaller_nonzero_correct_start_and_dimensions() {
        let mut scalar_field: ScalarField = ScalarField::new(
            &Point3::origin(),
            &Vector3::new(4, 5, 6),
            &Vector3::new(1.0, 1.0, 1.0),
        );
        let new_origin = Point3::new(1, 2, 3);
        let new_block_dimensions = Vector3::new(1, 2, 3);
        scalar_field.resize(&new_origin, &new_block_dimensions);

        assert_eq!(scalar_field.block_start, new_origin);
        assert_eq!(scalar_field.block_dimensions, new_block_dimensions);
        assert_eq!(scalar_field.voxels.len(), 1 * 2 * 3);
    }

    #[test]
    fn test_scalar_field_resize_nonzero_to_larger_nonzero_correct_start_and_dimensions() {
        let mut scalar_field: ScalarField = ScalarField::new(
            &Point3::origin(),
            &Vector3::new(1, 2, 3),
            &Vector3::new(1.0, 1.0, 1.0),
        );
        let new_origin = Point3::new(1, 2, 3);
        let new_block_dimensions = Vector3::new(4, 5, 6);
        scalar_field.resize(&new_origin, &new_block_dimensions);

        assert_eq!(scalar_field.block_start, new_origin);
        assert_eq!(scalar_field.block_dimensions, new_block_dimensions);
        assert_eq!(scalar_field.voxels.len(), 4 * 5 * 6);
    }

    #[test]
    fn test_scalar_field_resize_nonzero_to_larger_nonzero_grown_contains_none_rest_original() {
        let original_origin = Point3::new(0i32, 0i32, 0i32);
        let original_block_dimensions = Vector3::new(1u32, 10u32, 3u32);
        let mut scalar_field: ScalarField = ScalarField::new(
            &original_origin,
            &original_block_dimensions,
            &Vector3::new(1.0, 1.0, 1.0),
        );
        let original_block_end = scalar_field.block_end();

        scalar_field.fill_with(Some(0.0));

        let new_origin = Point3::new(-1, 2, 3);
        let new_block_dimensions = Vector3::new(4, 5, 6);
        scalar_field.resize(&new_origin, &new_block_dimensions);

        for (i, v) in scalar_field.voxels.iter().enumerate() {
            let coordinate = one_dimensional_to_absolute_voxel_coordinate(
                i,
                &scalar_field.block_start,
                &scalar_field.block_dimensions,
            );

            if coordinate.x < original_origin.x
                || coordinate.y < original_origin.y
                || coordinate.z < original_origin.z
                || coordinate.x > original_block_end.x
                || coordinate.y > original_block_end.y
                || coordinate.z > original_block_end.z
            {
                assert_eq!(*v, None);
            } else {
                let value = v.unwrap();
                assert_eq!(value, 0.0);
            }
        }
    }

    #[test]
    fn test_scalar_field_shrink_to_volume() {
        let mut scalar_field: ScalarField = ScalarField::new(
            &Point3::origin(),
            &Vector3::new(4, 5, 6),
            &Vector3::new(1.0, 1.0, 1.0),
        );
        scalar_field.set_value_at_absolute_voxel_coordinate(&Point3::new(1, 1, 1), Some(0.0));
        scalar_field.shrink_to_fit(&(0.0..=0.0));

        assert_eq!(scalar_field.block_start, Point3::new(1, 1, 1));
        assert_eq!(scalar_field.block_dimensions, Vector3::new(1, 1, 1));
        assert_eq!(scalar_field.voxels.len(), 1);
        assert_eq!(
            scalar_field
                .value_at_absolute_voxel_coordinate(&Point3::new(1, 1, 1))
                .unwrap(),
            0.0
        );
    }

    #[test]
    fn test_scalar_field_shrink_to_empty() {
        let mut scalar_field: ScalarField = ScalarField::new(
            &Point3::origin(),
            &Vector3::new(4, 5, 6),
            &Vector3::new(1.0, 1.0, 1.0),
        );
        scalar_field.shrink_to_fit(&(0.0..=0.0));

        assert_eq!(scalar_field.block_start, Point3::origin());
        assert_eq!(scalar_field.block_dimensions, Vector3::new(0, 0, 0));
        assert_eq!(scalar_field.voxels.len(), 0);
    }

    #[test]
    fn test_scalar_field_boolean_difference_no_change() {
        let mut sf_a = ScalarField::new(
            &Point3::origin(),
            &Vector3::new(3, 3, 3),
            &Vector3::new(0.5, 0.5, 0.5),
        );
        let mut sf_b = ScalarField::new(
            &Point3::new(4, 4, 4),
            &Vector3::new(1, 1, 1),
            &Vector3::new(0.5, 0.5, 0.5),
        );
        let mut sf_correct = ScalarField::new(
            &Point3::origin(),
            &Vector3::new(3, 3, 3),
            &Vector3::new(0.5, 0.5, 0.5),
        );

        sf_a.fill_with(Some(0.0));
        sf_b.fill_with(Some(0.0));
        sf_correct.fill_with(Some(0.0));

        sf_a.boolean_difference(&(0.0..=0.0), &sf_b, &(0.0..=0.0));

        assert_eq!(sf_a, sf_correct);
    }

    #[test]
    fn test_scalar_field_boolean_difference_empty() {
        let mut sf_a = ScalarField::new(
            &Point3::origin(),
            &Vector3::new(3, 3, 3),
            &Vector3::new(0.5, 0.5, 0.5),
        );
        let mut sf_b = ScalarField::new(
            &Point3::origin(),
            &Vector3::new(4, 5, 6),
            &Vector3::new(0.5, 0.5, 0.5),
        );
        let sf_correct = ScalarField::new(
            &Point3::origin(),
            &Vector3::new(0, 0, 0),
            &Vector3::new(0.5, 0.5, 0.5),
        );

        sf_a.fill_with(Some(0.0));
        sf_b.fill_with(Some(0.0));

        sf_a.boolean_difference(&(0.0..=0.0), &sf_b, &(0.0..=0.0));

        assert_eq!(sf_a, sf_correct);
    }

    #[test]
    fn test_scalar_field_boolean_difference_chop_off_corner() {
        let mut sf_a = ScalarField::new(
            &Point3::origin(),
            &Vector3::new(3, 3, 3),
            &Vector3::new(0.5, 0.5, 0.5),
        );
        let mut sf_b = ScalarField::new(
            &Point3::new(2, 2, 2),
            &Vector3::new(2, 3, 4),
            &Vector3::new(0.5, 0.5, 0.5),
        );
        let mut sf_correct = ScalarField::new(
            &Point3::origin(),
            &Vector3::new(3, 3, 3),
            &Vector3::new(0.5, 0.5, 0.5),
        );

        sf_a.fill_with(Some(0.0));
        sf_b.fill_with(Some(0.0));
        sf_correct.fill_with(Some(0.0));
        sf_correct.set_value_at_absolute_voxel_coordinate(&Point3::new(2, 2, 2), None);

        sf_a.boolean_difference(&(0.0..=0.0), &sf_b, &(0.0..=0.0));

        assert_eq!(sf_a, sf_correct);
    }

    #[test]
    fn test_marching_cubes_lookup_table_len_check() {
        for (r, row) in MARCHING_CUBES_LOOKUP_TABLE.iter().enumerate() {
            for (i, face) in row.data.iter().enumerate() {
                if i < usize::from(row.len) {
                    assert_ne!(face, &EMPTY, "Row {} length isn't set correctly", r);
                } else {
                    assert_eq!(face, &EMPTY, "Row {} length isn't set correctly", r);
                }
            }
        }
    }
}<|MERGE_RESOLUTION|>--- conflicted
+++ resolved
@@ -450,7 +450,6 @@
         tools::weld(&joined_voxel_mesh, (min_voxel_dimension as f32) / 4.0)
     }
 
-<<<<<<< HEAD
     /// Computes a relatively smooth triangulated welded mesh from the current
     /// state of the scalar field.
     ///
@@ -695,7 +694,8 @@
         // they are deduplicated, reindex the faces for each marching cube and
         // generate a valid watertight mesh without the need to weld it.
         tools::weld(&joined_voxel_mesh, (min_voxel_dimension as f32) / 4.0)
-=======
+    }
+
     /// Compute bounding box from scalar field. The bounding box will contain
     /// the entire block of the voxel space described by the current scalar
     /// field, regardless if it contains any voxels.
@@ -714,7 +714,6 @@
             block_end.z as f32 * self.voxel_dimensions.z,
         );
         BoundingBox::new(&block_start_cartesian, &block_end_cartesian)
->>>>>>> 57f3db6b
     }
 
     /// Computes boolean intersection (logical AND operation) of the current and
