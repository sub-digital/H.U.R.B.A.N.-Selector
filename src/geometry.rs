--- conflicted
+++ resolved
@@ -832,7 +832,6 @@
     }
 
     #[test]
-<<<<<<< HEAD
     #[should_panic(expected = "One or more face edges consists of the same vertex")]
     fn test_triangle_face_new_with_invalid_vertex_indices_0_1_should_panic() {
         let _invalid_face_1 = TriangleFace::new(0, 0, 2);
@@ -866,60 +865,5 @@
     #[should_panic(expected = "One or more face edges consists of the same vertex")]
     fn test_triangle_face_new_separate_with_invalid_vertex_indices_0_2_should_panic() {
         let _invalid_face_3 = TriangleFace::new_separate(0, 2, 0, 0, 0, 0);
-=======
-    fn test_has_no_orphan_vertices_returns_true_if_there_are_some() {
-        let (faces, vertices, normals) = quad_with_normals();
-
-        let geometry_without_orphans = Geometry::from_triangle_faces_with_vertices_and_normals(
-            faces.clone(),
-            vertices.clone(),
-            normals.clone(),
-        );
-
-        assert!(geometry_without_orphans.has_no_orphan_vertices());
-    }
-
-    #[test]
-    fn test_has_no_orphan_vertices_returns_false_if_there_are_none() {
-        let (faces, vertices, normals) = quad_with_normals();
-        let extra_vertex = vec![v(0.0, 0.0, 0.0, [0.0, 0.0, 0.0], 1.0)];
-        let vertices_extended = [&vertices[..], &extra_vertex[..]].concat();
-
-        let geometry_with_orphans = Geometry::from_triangle_faces_with_vertices_and_normals(
-            faces.clone(),
-            vertices_extended.clone(),
-            normals.clone(),
-        );
-
-        assert!(!geometry_with_orphans.has_no_orphan_vertices());
-    }
-
-    #[test]
-    fn test_has_no_orphan_normals_returns_true_if_there_are_some() {
-        let (faces, vertices, normals) = quad_with_normals();
-
-        let geometry_without_orphans = Geometry::from_triangle_faces_with_vertices_and_normals(
-            faces.clone(),
-            vertices.clone(),
-            normals.clone(),
-        );
-
-        assert!(geometry_without_orphans.has_no_orphan_normals());
-    }
-
-    #[test]
-    fn test_has_no_orphan_normals_returns_false_if_there_are_none() {
-        let (faces, vertices, normals) = quad_with_normals();
-        let extra_normal = vec![n(0.0, 0.0, 0.0)];
-        let normals_extended = [&normals[..], &extra_normal[..]].concat();
-
-        let geometry_with_orphans = Geometry::from_triangle_faces_with_vertices_and_normals(
-            faces.clone(),
-            vertices.clone(),
-            normals_extended.clone(),
-        );
-
-        assert!(!geometry_with_orphans.has_no_orphan_normals());
->>>>>>> ff74b726
     }
 }