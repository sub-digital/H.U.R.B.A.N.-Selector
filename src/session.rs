--- conflicted
+++ resolved
@@ -446,23 +446,13 @@
                                     // failed. We want to clear the error in this case.
                                     self.error = None;
 
-                                    callback(
-                                        PollInterpreterResponseNotification::FinishedSuccessfully,
-                                    );
+                                    callback(PollNotification::FinishedSuccessfully);
                                 }
                                 Err(interpret_error) => {
-<<<<<<< HEAD
                                     let error_message = format!("{}", interpret_error);
-                                    callback(
-                                        PollInterpreterResponseNotification::FinishedWithError(
-                                            error_message.clone(),
-                                        ),
-=======
-                                    log::error!(
-                                        "Interpreter failed with error: {}",
-                                        interpret_error,
->>>>>>> 036dd579
-                                    );
+                                    callback(PollNotification::FinishedWithError(
+                                        error_message.clone(),
+                                    ));
                                     log::error!("Interpreter failed with error: {}", error_message);
 
                                     self.error = Some(interpret_error);
