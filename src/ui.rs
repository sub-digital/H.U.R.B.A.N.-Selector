use std::cell::RefCell;
use std::f32;
use std::time::{Duration, Instant};

use imgui_winit_support::{HiDpiMode, WinitPlatform};

use crate::convert::{
    cast_i32, cast_u8_color_to_f32, clamp_cast_i32_to_u32, clamp_cast_u32_to_i32,
};
use crate::interpreter::{ast, LogMessageLevel, ParamRefinement, Ty};
use crate::notifications::{NotificationLevel, Notifications};
use crate::project;
use crate::renderer::DrawMeshMode;
use crate::session::Session;

const FONT_OPENSANS_REGULAR_BYTES: &[u8] = include_bytes!("../resources/SpaceMono-Regular.ttf");
const FONT_OPENSANS_BOLD_BYTES: &[u8] = include_bytes!("../resources/SpaceMono-Bold.ttf");

const WRAP_POS_TOOLTIP_TEXT_PIXELS: f32 = 400.0;
const WRAP_POS_CONSOLE_TEXT_PIXELS: f32 = 380.0;

const MARGIN: f32 = 10.0;

const OPERATIONS_WINDOW_WIDTH: f32 = 400.0;
const OPERATIONS_WINDOW_HEIGHT_MULT: f32 = 0.33;

const PIPELINE_WINDOW_WIDTH: f32 = OPERATIONS_WINDOW_WIDTH;
const PIPELINE_WINDOW_HEIGHT_MULT: f32 = 1.0 - OPERATIONS_WINDOW_HEIGHT_MULT;
const PIPELINE_OPERATION_CONSOLE_HEIGHT: f32 = 40.0;

const MENU_WINDOW_WIDTH: f32 = 150.0;
<<<<<<< HEAD
const MENU_WINDOW_HEIGHT: f32 = 235.0;
=======
const MENU_WINDOW_HEIGHT: f32 = 254.0;
>>>>>>> 755d1330

const NOTIFICATIONS_WINDOW_WIDTH: f32 = 600.0;
const NOTIFICATIONS_WINDOW_HEIGHT_MULT: f32 = 0.1;

const ABOUT_WINDOW_WIDTH: f32 = 600.0;

#[derive(Debug, Clone, Copy, PartialEq, Eq)]
pub enum Theme {
    Dark,
    Funky,
}

#[derive(Debug, Clone, Copy, PartialEq)]
pub struct ScreenshotOptions {
    pub width: u32,
    pub height: u32,
    pub transparent: bool,
}

struct FontIds {
    regular: imgui::FontId,
    bold: imgui::FontId,
}

struct Colors {
    special_button_text: [f32; 4],
    special_button: [f32; 4],
    special_button_hovered: [f32; 4],
    special_button_active: [f32; 4],
    combo_box_selected_item: [f32; 4],
    combo_box_selected_item_hovered: [f32; 4],
    combo_box_selected_item_active: [f32; 4],
    log_message_info: [f32; 4],
    log_message_warn: [f32; 4],
    log_message_error: [f32; 4],
    header_error: [f32; 4],
    header_error_hovered: [f32; 4],
    tooltip_text: [f32; 4],
    notification_window: [f32; 4],
    popup_window_background: [f32; 4],
}

#[derive(Debug, Default)]
struct PipelineWindowState {
    autoscroll: bool,
}

#[derive(Debug, Default)]
struct NotificationsState {
    notifications_count: usize,
}

#[derive(Debug, Default)]
struct ConsoleState {
    message_count: usize,
}

pub enum OverwriteModalTrigger {
    NewProject,
    OpenProject,
}

pub struct MenuStatus {
    pub reset_viewport: bool,
    pub new_project: bool,
    pub save_path: Option<String>,
    pub open_path: Option<String>,
    pub prevent_overwrite_modal: Option<OverwriteModalTrigger>,
}

pub enum SaveModalResult {
    Save,
    DontSave,
    Cancel,
    Nothing,
}

/// Thin wrapper around imgui and its winit platform. Its main responsibility
/// is to create UI frames which draw the UI itself.
pub struct Ui {
    imgui_context: imgui::Context,
    imgui_winit_platform: WinitPlatform,
    font_ids: FontIds,
    colors: Colors,
    pipeline_window_state: RefCell<PipelineWindowState>,
    notifications_state: RefCell<NotificationsState>,
    console_state: RefCell<Vec<ConsoleState>>,

    /// A preallocated string buffer used for imgui strings in the
    /// UI. Every user of this buffer has the responsibility to clear
    /// it afterwards.
    global_imstring_buffer: RefCell<imgui::ImString>,
}

impl Ui {
    /// Initializes imgui with default settings for our application.
    pub fn new(window: &winit::window::Window, theme: Theme) -> Self {
        let mut imgui_context = imgui::Context::create();
        let mut style = imgui_context.style_mut();
        let mut colors = Colors {
            special_button_text: style[imgui::StyleColor::Text],
            special_button: [0.2, 0.7, 0.3, 1.0],
            special_button_hovered: [0.4, 0.8, 0.5, 1.0],
            special_button_active: [0.1, 0.5, 0.2, 1.0],
            combo_box_selected_item: style[imgui::StyleColor::Header],
            combo_box_selected_item_hovered: style[imgui::StyleColor::HeaderHovered],
            combo_box_selected_item_active: style[imgui::StyleColor::HeaderActive],
            log_message_info: [0.3, 0.3, 0.3, 1.0],
            log_message_warn: [0.80, 0.80, 0.05, 1.0],
            log_message_error: [1.0, 0.15, 0.05, 1.0],
            header_error: [0.85, 0.15, 0.05, 0.4],
            header_error_hovered: [1.00, 0.15, 0.05, 0.4],
            tooltip_text: [1.0, 1.0, 1.0, 1.0],
            notification_window: [0.0, 0.0, 0.0, 0.1],
            popup_window_background: [0.0, 0.0, 0.0, 0.1],
        };

        style.window_padding = [4.0, 4.0];
        style.frame_padding = [4.0, 2.0];
        style.item_spacing = [2.0, 2.0];
        style.item_inner_spacing = [2.0, 2.0];
        style.indent_spacing = 8.0;

        style.scrollbar_size = 8.0;
        style.grab_min_size = 4.0;

        style.window_rounding = 3.0;
        style.frame_rounding = 3.0;
        style.scrollbar_rounding = 3.0;
        style.grab_rounding = 3.0;

        if theme == Theme::Funky {
            style.window_rounding = 0.0;
            style.frame_rounding = 0.0;
            style.scrollbar_rounding = 0.0;
            style.grab_rounding = 0.0;

            let black = [0.0, 0.0, 0.0, 1.0];
            let white = [1.0, 1.0, 1.0, 1.0];
            let white_80_transparent = [1.0, 1.0, 1.0, 0.8];
            let light = cast_u8_color_to_f32([0xea, 0xe7, 0xe1, 0xff]);
            let light_transparent = cast_u8_color_to_f32([0xea, 0xe7, 0xe1, 0x40]);
            let orange = cast_u8_color_to_f32([0xf2, 0x80, 0x37, 0xff]);
            let orange_light = cast_u8_color_to_f32([0xf2, 0xac, 0x79, 0xff]);
            let orange_light_transparent = cast_u8_color_to_f32([0xf2, 0xac, 0x79, 0x40]);
            let orange_dark = cast_u8_color_to_f32([0xd0, 0x5d, 0x20, 0xff]);
            let orange_dark_transparent = cast_u8_color_to_f32([0xd0, 0x5d, 0x20, 0x40]);
            let green_light = [0.4, 0.8, 0.5, 1.0];
            let green_dark = [0.1, 0.5, 0.2, 1.0];
            let green_dark_transparent = [0.1, 0.5, 0.2, 0.4];
            let red = [1.0, 0.0, 0.0, 1.0];
            let red_transparent = [1.0, 0.0, 0.0, 0.4];
            let transparent = [0.0, 0.0, 0.0, 0.0];

            style[imgui::StyleColor::Text] = orange_dark;
            style[imgui::StyleColor::TextDisabled] = orange_light;
            style[imgui::StyleColor::WindowBg] = white_80_transparent;
            style[imgui::StyleColor::PopupBg] = orange;
            style[imgui::StyleColor::Border] = transparent;
            style[imgui::StyleColor::FrameBg] = light_transparent;
            style[imgui::StyleColor::FrameBgHovered] = orange_light_transparent;
            style[imgui::StyleColor::FrameBgActive] = orange_light_transparent;
            style[imgui::StyleColor::TitleBg] = light_transparent;
            style[imgui::StyleColor::TitleBgActive] = light_transparent;
            style[imgui::StyleColor::TitleBgCollapsed] = light_transparent;
            style[imgui::StyleColor::MenuBarBg] = light_transparent;
            style[imgui::StyleColor::ScrollbarBg] = light_transparent;
            style[imgui::StyleColor::ScrollbarGrab] = orange_dark;
            style[imgui::StyleColor::ScrollbarGrabHovered] = orange;
            style[imgui::StyleColor::ScrollbarGrabActive] = orange_light;
            style[imgui::StyleColor::CheckMark] = orange;
            style[imgui::StyleColor::SliderGrab] = orange;
            style[imgui::StyleColor::SliderGrabActive] = orange_light;
            style[imgui::StyleColor::Button] = light_transparent;
            style[imgui::StyleColor::ButtonHovered] = orange_light_transparent;
            style[imgui::StyleColor::ButtonActive] = orange_dark_transparent;
            style[imgui::StyleColor::Header] = light_transparent;
            style[imgui::StyleColor::HeaderHovered] = light_transparent;
            style[imgui::StyleColor::HeaderActive] = light_transparent;
            style[imgui::StyleColor::Separator] = orange;
            style[imgui::StyleColor::SeparatorHovered] = orange;
            style[imgui::StyleColor::SeparatorActive] = orange;
            style[imgui::StyleColor::ResizeGrip] = orange;
            style[imgui::StyleColor::ResizeGripHovered] = orange_light;
            style[imgui::StyleColor::ResizeGripActive] = orange_light;
            style[imgui::StyleColor::Tab] = light_transparent;
            style[imgui::StyleColor::TabHovered] = orange_light_transparent;
            style[imgui::StyleColor::TabActive] = light_transparent;
            style[imgui::StyleColor::TabUnfocused] = light_transparent;
            style[imgui::StyleColor::TabUnfocusedActive] = light_transparent;
            style[imgui::StyleColor::PlotLines] = orange;
            style[imgui::StyleColor::TextSelectedBg] = orange_light_transparent;
            style[imgui::StyleColor::NavHighlight] = light_transparent;

            colors.special_button_text = white;
            colors.special_button = green_light;
            colors.special_button_hovered = green_dark;
            colors.special_button_active = green_dark_transparent;

            colors.combo_box_selected_item = light;
            colors.combo_box_selected_item_hovered = orange_light;
            colors.combo_box_selected_item_active = orange_dark;

            colors.tooltip_text = white;

            colors.log_message_warn = black;
            colors.log_message_error = red;

            colors.header_error = red_transparent;
            colors.header_error_hovered = red;

            colors.notification_window = white_80_transparent;

            colors.popup_window_background = white_80_transparent;
        }

        imgui_context.set_ini_filename(None);

        let mut platform = WinitPlatform::init(&mut imgui_context);

        platform.attach_window(imgui_context.io_mut(), window, HiDpiMode::Default);

        let hidpi_factor = platform.hidpi_factor();
        let font_size = (15.0 * hidpi_factor) as f32;

        let regular_font_id = imgui_context
            .fonts()
            .add_font(&[imgui::FontSource::TtfData {
                data: FONT_OPENSANS_REGULAR_BYTES,
                size_pixels: font_size,
                config: None,
            }]);
        let bold_font_id = imgui_context
            .fonts()
            .add_font(&[imgui::FontSource::TtfData {
                data: FONT_OPENSANS_BOLD_BYTES,
                size_pixels: font_size,
                config: None,
            }]);

        imgui_context.io_mut().font_global_scale = (1.0 / hidpi_factor) as f32;

        Ui {
            imgui_context,
            imgui_winit_platform: platform,
            font_ids: FontIds {
                regular: regular_font_id,
                bold: bold_font_id,
            },
            colors,
            pipeline_window_state: RefCell::new(PipelineWindowState::default()),
            console_state: RefCell::new(Vec::new()),
            notifications_state: RefCell::new(NotificationsState::default()),
            global_imstring_buffer: RefCell::new(imgui::ImString::with_capacity(1024)),
        }
    }

    pub fn fonts(&mut self) -> imgui::FontAtlasRefMut {
        self.imgui_context.fonts()
    }

    pub fn handle_event<T>(
        &mut self,
        window: &winit::window::Window,
        event: &winit::event::Event<T>,
    ) {
        self.imgui_winit_platform
            .handle_event(self.imgui_context.io_mut(), window, &event);
    }

    pub fn prepare_frame(&mut self, window: &winit::window::Window) -> UiFrame {
        self.imgui_winit_platform
            .prepare_frame(self.imgui_context.io_mut(), window)
            .expect("Failed to start imgui frame");

        UiFrame {
            imgui_winit_platform: &self.imgui_winit_platform,
            imgui_ui: self.imgui_context.frame(),
            font_ids: &self.font_ids,
            colors: &self.colors,
            console_state: &self.console_state,
            pipeline_window_state: &self.pipeline_window_state,
            notifications_state: &self.notifications_state,
            global_imstring_buffer: &self.global_imstring_buffer,
        }
    }

    pub fn set_delta_time(&mut self, duration_last_frame_s: f32) {
        self.imgui_context.io_mut().delta_time = duration_last_frame_s;
    }
}

/// This structure is responsible for drawing and rendering of a single UI
/// frame.
pub struct UiFrame<'a> {
    imgui_winit_platform: &'a WinitPlatform,
    imgui_ui: imgui::Ui<'a>,
    font_ids: &'a FontIds,
    colors: &'a Colors,
    console_state: &'a RefCell<Vec<ConsoleState>>,
    pipeline_window_state: &'a RefCell<PipelineWindowState>,
    notifications_state: &'a RefCell<NotificationsState>,
    global_imstring_buffer: &'a RefCell<imgui::ImString>,
}

impl<'a> UiFrame<'a> {
    pub fn want_capture_keyboard(&self) -> bool {
        self.imgui_ui.io().want_capture_keyboard
    }

    pub fn want_capture_mouse(&self) -> bool {
        self.imgui_ui.io().want_capture_mouse
    }

    pub fn render(self, window: &winit::window::Window) -> &'a imgui::DrawData {
        self.imgui_winit_platform
            .prepare_render(&self.imgui_ui, window);
        self.imgui_ui.render()
    }

    pub fn draw_screenshot_window(
        &self,
        screenshot_modal_open: &mut bool,
        screenshot_options: &mut ScreenshotOptions,
        viewport_width: u32,
        viewport_height: u32,
    ) -> bool {
        let ui = &self.imgui_ui;

        let window_color_token = ui.push_style_color(
            imgui::StyleColor::PopupBg,
            self.colors.popup_window_background,
        );

        let window_name = imgui::im_str!("Screenshot");
        if *screenshot_modal_open {
            ui.open_popup(window_name);
        }

        let mut take_screenshot_clicked = false;

        let viewport_width_f32 = viewport_width as f32;
        let viewport_height_f32 = viewport_height as f32;
        let mut viewport_scale = [
            screenshot_options.width as f32 / viewport_width_f32,
            screenshot_options.height as f32 / viewport_height_f32,
        ];

        let bold_font_token = ui.push_font(self.font_ids.bold);
        ui.popup_modal(window_name)
            .opened(screenshot_modal_open)
            .movable(true)
            .resizable(false)
            .collapsible(false)
            .always_auto_resize(true)
            .build(|| {
                let regular_font_token = ui.push_font(self.font_ids.regular);

                let mut dimensions = [
                    clamp_cast_u32_to_i32(screenshot_options.width),
                    clamp_cast_u32_to_i32(screenshot_options.height),
                ];

                if ui
                    .input_int2(imgui::im_str!("Dimensions (px)"), &mut dimensions)
                    .build()
                {
                    screenshot_options.width = clamp_cast_i32_to_u32(dimensions[0]);
                    screenshot_options.height = clamp_cast_i32_to_u32(dimensions[1]);
                }

                if ui
                    .input_float2(imgui::im_str!("Scale"), &mut viewport_scale)
                    .build()
                {
                    screenshot_options.width = clamp_cast_i32_to_u32(
                        (viewport_width_f32 * viewport_scale[0]).round() as i32,
                    );
                    screenshot_options.height = clamp_cast_i32_to_u32(
                        (viewport_height_f32 * viewport_scale[1]).round() as i32,
                    );
                }

                ui.checkbox(
                    imgui::im_str!("Transparent Background"),
                    &mut screenshot_options.transparent,
                );

                if ui.button(imgui::im_str!("Take Screenshot"), [0.0, 0.0]) {
                    take_screenshot_clicked = true;
                }

                if ui.is_item_hovered() {
                    ui.tooltip(|| {
                        let wrap_token = ui.push_text_wrap_pos(WRAP_POS_TOOLTIP_TEXT_PIXELS);
                        ui.text_colored(
                            self.colors.log_message_warn,
                            "WARNING: Attempting to take screenshots may crash the program.\n\
                             Be sure to save your work.",
                        );
                        wrap_token.pop(ui);
                    });
                }

                regular_font_token.pop(ui);
            });
        bold_font_token.pop(ui);
        window_color_token.pop(ui);

        if take_screenshot_clicked {
            *screenshot_modal_open = false;
        }

        take_screenshot_clicked
    }

    pub fn draw_about_window(&self, about_modal_open: &mut bool) {
        let ui = &self.imgui_ui;

        let window_name = imgui::im_str!("About");
        if *about_modal_open {
            ui.open_popup(window_name);
        }

        let bold_font_token = ui.push_font(self.font_ids.bold);
        ui.popup_modal(window_name)
            .opened(about_modal_open)
            .movable(true)
            .resizable(false)
            .collapsible(false)
            .always_auto_resize(true)
            .build(|| {
                let wrap_token = ui.push_text_wrap_pos(ABOUT_WINDOW_WIDTH);
                ui.text(imgui::im_str!("H.U.R.B.A.N. selector by Subdigital s.r.o. (https://sub.digital), 2020\n\
                \n"));
                ui.text(imgui::im_str!("CREDITS"));
                let mut regular_font_token = ui.push_font(self.font_ids.regular);
                ui.text_wrapped(imgui::im_str!(
                     "Lead developer: Jan Toth <yanchi.toth@gmail.com>\n\
                     Geometry developer: Jan Pernecky <jan@sub.digital>\n\
                     Developer: Ondrej Slintak <ondrowan@gmail.com>\n\
                     \n\
                     Concept: Maros Schmidt, Slovak Design Center\n\
                     Production: Lucia Dubacova, Slovak Design Center\n\
                     \n"
                ));
                regular_font_token.pop(ui);
                ui.text(imgui::im_str!("ABOUT"));
                regular_font_token = ui.push_font(self.font_ids.regular);
                ui.text_wrapped(imgui::im_str!(
                    "H.U.R.B.A.N. selector is a software \
                     experiment sponsored by the Slovak Design Center (https://www.scd.sk/).\
                     It is meant to test the hypothesis that creating new designs and shapes\
                     is subconsciously inspired by our previous experience. There is a trial \
                     and error phase in the design process where many variations on the same \
                     shape are prototyped and chosen from.\n\
                     \n\
                     The software is currently in very early stages, but as it nears \
                     completion, it will strive to be a tool for simple parametric \
                     modeling, containing implementations of various hybridization \
                     strategies for mesh models, allowing designers to smoothly interpolate \
                     between multiple mesh geometries and select the result with the most \
                     desired features.\n\
                     \n"
                ));
                regular_font_token.pop(ui);
                ui.text(imgui::im_str!("LICENSE"));
                regular_font_token = ui.push_font(self.font_ids.regular);
                ui.text_wrapped(imgui::im_str!(
                    "The editor source code is provided under the GNU GENERAL PUBLIC \
                     LICENSE, Version 3. If the research or implementation yields \
                     interesting results, those will be extracted from the editor and \
                     published and licensed separately, most likely under a more permissive \
                     license such as MIT.\n\
                     \n\
                     The source code of H.U.R.B.A.N. selector can be found at GitHub \
                     (https://github.com/subdgtl/HURBAN-Selector).\n\
                     \n"
                ));
                regular_font_token.pop(ui);
                ui.text(imgui::im_str!("DESCRIPTION"));
                regular_font_token = ui.push_font(self.font_ids.regular);
                ui.text_wrapped(
                    imgui::im_str!(
                    "The H.U.R.B.A.N. Selector software is a part of the SDC's Inolab \
                    Department's plan to create a research platform for designers to \
                    test and verify new algorithms and create new forms.\n\
                    \n\
                    H.U.R.B.A.N. Selector is a software which allows hybridization of \
                    multiple 3D models with the target to find new aesthetic forms. \
                    It is intended for designers as a tool for experimenting. Therefore, \
                    it acts as a gateway to full-fledged parametric design software. \
                    A user builds an operation pipeline where each stacked operation allows \
                    reconfiguration anytime influencing inputs and outputs of subsequent \
                    operations.\n\
                    \n\
                    The program extends the creative possibilities of designers and helps \
                    them create beyond the limits of their imagination given by memory/brain \
                    capacity as well as the ability to create different variations of form and \
                    compositions. Using H.U.R.B.A.N. Selector provides designers with more \
                    space for selection and algorithmic seeking of new forms. \n\
                    \n\
                    H.U.R.B.A.N. Selector is currently under development. It utilizes the Rust \
                    programming language, and its source code is freely available to the community.\n\
                    \n"));
                regular_font_token.pop(ui);
                ui.text(imgui::im_str!("PARTNERS"));
                regular_font_token = ui.push_font(self.font_ids.regular);
                ui.text_wrapped(imgui::im_str!(
                    "The Software is produced within the INTERREG V-A Slovakia - \
                     Austria 2014 - 2020 “Design & Innovation” project"
                ));
                regular_font_token.pop(ui);
                wrap_token.pop(ui);
            });
        bold_font_token.pop(ui);
    }

    pub fn draw_notifications_window(&self, notifications: &Notifications) {
        let notifications_count = notifications.iter().count();
        if notifications_count == 0 {
            self.notifications_state.borrow_mut().notifications_count = 0;
            return;
        }

        let ui = &self.imgui_ui;

        let window_logical_size = ui.io().display_size;
        let window_inner_width = window_logical_size[0] - 2.0 * MARGIN;
        let window_inner_height = window_logical_size[1] - 2.0 * MARGIN;

        let notifications_window_height =
            window_inner_height * NOTIFICATIONS_WINDOW_HEIGHT_MULT - MARGIN;
        let notifications_window_vertical_position =
            MARGIN * 2.0 + (1.0 - NOTIFICATIONS_WINDOW_HEIGHT_MULT) * window_inner_height;

        let color_token =
            ui.push_style_color(imgui::StyleColor::WindowBg, self.colors.notification_window);

        imgui::Window::new(imgui::im_str!("Notifications"))
            .title_bar(false)
            .movable(false)
            .resizable(false)
            .collapsible(false)
            .size(
                [NOTIFICATIONS_WINDOW_WIDTH, notifications_window_height],
                imgui::Condition::Always,
            )
            .position(
                [
                    window_inner_width + MARGIN - NOTIFICATIONS_WINDOW_WIDTH,
                    notifications_window_vertical_position,
                ],
                imgui::Condition::Always,
            )
            .build(ui, || {
                for notification in notifications.iter() {
                    let text_color_token = match notification.level {
                        NotificationLevel::Info => ui.push_style_color(
                            imgui::StyleColor::Text,
                            self.colors.log_message_info,
                        ),
                        NotificationLevel::Warn => ui.push_style_color(
                            imgui::StyleColor::Text,
                            self.colors.log_message_warn,
                        ),
                        NotificationLevel::Error => ui.push_style_color(
                            imgui::StyleColor::Text,
                            self.colors.log_message_error,
                        ),
                    };

                    ui.text_wrapped(&imgui::im_str!("{}", notification.text));

                    text_color_token.pop(ui);
                }

                let mut notifications_state = self.notifications_state.borrow_mut();
                if notifications_count != notifications_state.notifications_count {
                    notifications_state.notifications_count = notifications_count;
                    ui.set_scroll_here_y();
                }
            });

        color_token.pop(ui);
    }

    pub fn draw_menu_window(
        &self,
        current_time: Instant,
        screenshot_modal_open: &mut bool,
        about_modal_open: &mut bool,
        draw_mode: &mut DrawMeshMode,
        project_status: &mut project::ProjectStatus,
        notifications: &mut Notifications,
    ) -> MenuStatus {
        let ui = &self.imgui_ui;
        let mut status = MenuStatus {
            reset_viewport: false,
            new_project: false,
            save_path: None,
            open_path: None,
            prevent_overwrite_modal: None,
        };

        let window_logical_size = ui.io().display_size;
        let window_inner_width = window_logical_size[0] - 2.0 * MARGIN;

        let bold_font_token = ui.push_font(self.font_ids.bold);
        #[allow(clippy::cognitive_complexity)]
        imgui::Window::new(imgui::im_str!("Menu"))
            .movable(false)
            .resizable(false)
            .collapsible(false)
            .size(
                [MENU_WINDOW_WIDTH, MENU_WINDOW_HEIGHT],
                imgui::Condition::Always,
            )
            .position(
                [window_inner_width + MARGIN - MENU_WINDOW_WIDTH, MARGIN],
                imgui::Condition::Always,
            )
            .build(ui, || {
                if ui.is_item_hovered() {
                    ui.tooltip(|| {
                        let wrap_token = ui.push_text_wrap_pos(WRAP_POS_TOOLTIP_TEXT_PIXELS);
                        let regular_font_token = ui.push_font(self.font_ids.regular);
                        ui.text_colored(self.colors.tooltip_text, "MAIN MENU\n\
                        \n\
                        Viewport information and settings.\n\
                        Screenshot and file management.");
                        regular_font_token.pop(ui);
                        wrap_token.pop(ui);
                    });
                }
                let regular_font_token = ui.push_font(self.font_ids.regular);
                ui.text(imgui::im_str!("{:.3} fps", ui.io().framerate));
                if ui.is_item_hovered() {
                    ui.tooltip(|| {
                        let wrap_token = ui.push_text_wrap_pos(WRAP_POS_TOOLTIP_TEXT_PIXELS);
                        ui.text_colored(self.colors.tooltip_text, "FRAMES PER SECOND\n\
                        \n\
                        Shows the rendering performance of the current model on the current computer. \
                        The desired value for standard computers is 60 FPS \
                        some monitors may limit this value to 30 FPS \
                        and some gaming machines may support higher rates.\n\
                        \n\
                        If the FPS suddenly drops, it is na indication that the current model \
                        is already too heavy (contains too many vertices and faces) \
                        and for sake of performance and safety, it should be reduced.");
                        wrap_token.pop(ui);
                    });
                }

                if ui.radio_button(imgui::im_str!("Shaded"), draw_mode, DrawMeshMode::Shaded) {
                    notifications.push(
                        current_time,
                        NotificationLevel::Info,
                        "Viewport mode changed to Shaded.",
                    );
                }
                if ui.is_item_hovered() {
                    ui.tooltip(|| {
                        let wrap_token = ui.push_text_wrap_pos(WRAP_POS_TOOLTIP_TEXT_PIXELS);
                        ui.text_colored(self.colors.tooltip_text, "SHADED VIEWPORT MODE\n\
                        \n\
                        The geometry will be shaded with solid color and no edges will be highlighted.");
                        wrap_token.pop(ui);
                    });
                }

                if ui.radio_button(imgui::im_str!("Wireframes"), draw_mode, DrawMeshMode::Edges) {
                    notifications.push(
                        current_time,
                        NotificationLevel::Info,
                        "Viewport mode changed to Wireframes.",
                    );
                }
                if ui.is_item_hovered() {
                    ui.tooltip(|| {
                        let wrap_token = ui.push_text_wrap_pos(WRAP_POS_TOOLTIP_TEXT_PIXELS);
                        ui.text_colored(self.colors.tooltip_text, "WIREFRAME VIEWPORT MODE\n\
                        \n\
                        The geometry will be rendered as a wireframe model, the surface will be \
                        fully transparent and only edges will be highlighted.");
                        wrap_token.pop(ui);
                    });
                }

                if ui.radio_button(
                    imgui::im_str!("Shaded with Edges"),
                    draw_mode,
                    DrawMeshMode::ShadedEdges,
                ) {
                    notifications.push(
                        current_time,
                        NotificationLevel::Info,
                        "Viewport mode changed to Shaded with Edges (Wireframes).",
                    );
                }
                if ui.is_item_hovered() {
                    ui.tooltip(|| {
                        let wrap_token = ui.push_text_wrap_pos(WRAP_POS_TOOLTIP_TEXT_PIXELS);
                        ui.text_colored(self.colors.tooltip_text, "SHADED WITH EDGES VIEWPORT MODE\n\
                        \n\
                        The geometry will be shaded with solid color and visible edges will be highlighted.");
                        wrap_token.pop(ui);
                    });
                }

                if ui.radio_button(
                    imgui::im_str!("X-RAY"),
                    draw_mode,
                    DrawMeshMode::ShadedEdgesXray,
                ) {
                    notifications.push(
                        current_time,
                        NotificationLevel::Info,
                        "Viewport mode changed to X-Ray: Shaded with internal Edges (Wireframes).",
                    );
                }
                if ui.is_item_hovered() {
                    ui.tooltip(|| {
                        let wrap_token = ui.push_text_wrap_pos(WRAP_POS_TOOLTIP_TEXT_PIXELS);
                        ui.text_colored(self.colors.tooltip_text, "SHADED WITH X-RAY EDGES VIEWPORT MODE\n\
                        \n\
                        The geometry will be shaded with solid color and all edges, \
                        including the ones hidden behind the solid color of the surfaces, \
                        will be highlighted.");
                        wrap_token.pop(ui);
                    });
                }

                status.reset_viewport =
                    ui.button(imgui::im_str!("Reset Viewport"), [-f32::MIN_POSITIVE, 0.0]);
                if status.reset_viewport {
                    notifications.push(
                        current_time,
                        NotificationLevel::Info,
                        "Viewport camera reset to fit all visible geometry.",
                    );
                }
                if ui.is_item_hovered() {
                    ui.tooltip(|| {
                        let wrap_token = ui.push_text_wrap_pos(WRAP_POS_TOOLTIP_TEXT_PIXELS);
                        ui.text_colored(self.colors.tooltip_text, "RESET VIEWPORT CAMERA\n\
                        \n\
                        Set the viewport camera to look at all visible geometry in the scene.");
                        wrap_token.pop(ui);
                    });
                }

                if ui.button(imgui::im_str!("Save Screenshot"), [-f32::MIN_POSITIVE, 0.0]) {
                    *screenshot_modal_open = true;
                }
                if ui.is_item_hovered() {
                    ui.tooltip(|| {
                        let wrap_token = ui.push_text_wrap_pos(WRAP_POS_TOOLTIP_TEXT_PIXELS);
                        ui.text_colored(self.colors.tooltip_text, "TAKE SCREENSHOT\n\
                        \n\
                        Opens the dialog for saving the current viewport into a PNG file.");
                        wrap_token.pop(ui);
                    });
                }

                ui.separator();

                let ext_description =
                    &format!("H.U.R.B.A.N. selector project (.{})", project::PROJECT_EXTENSION);
                let ext_filter: &[&str] = &[&format!("*.{}", project::PROJECT_EXTENSION)];

                if ui.button(imgui::im_str!("New"), [-f32::MIN_POSITIVE, 0.0])
                    || project_status.new_requested
                {
                    if project_status.changed_since_last_save
                        && project_status.prevent_overwrite_status.is_none()
                    {
                        status.prevent_overwrite_modal = Some(OverwriteModalTrigger::NewProject);
                    } else {
                        status.new_project = true;
                    }

                    project_status.prevent_overwrite_status = None;
                    project_status.new_requested = false;
                }

                if ui.button(imgui::im_str!("Save"), [-f32::MIN_POSITIVE, 0.0]) {
                    match &project_status.path {
                        Some(project_path_str) => {
                            status.save_path = Some(project_path_str.to_string())
                        }
                        None => {
                            if let Some(path) = tinyfiledialogs::save_file_dialog_with_filter(
                                "Save",
                                &format!("new_project.{}", project::PROJECT_EXTENSION),
                                ext_filter,
                                ext_description,
                            ) {
                                status.save_path = Some(path);
                            }
                        }
                    }
                }

                if ui.is_item_hovered() {
                    ui.tooltip(|| {
                        let wrap_token = ui.push_text_wrap_pos(WRAP_POS_TOOLTIP_TEXT_PIXELS);
                        ui.text_colored(self.colors.tooltip_text, "SAVE PROJECT INTO A .hurban FILE\n\
                        \n\
                        Saves the current project into a .hurban file. \
                        When used for the first time, opens a system dialog to specify save file location.\n\
                        \n\
                        The .hurban project file contains only the operation sequence. It does not contain any \
                        actual geometry, but rather just the sequence of operations that generates the geometry \
                        and references to the external files to import. \
                        It is advised to keep the files to import next to the .hurban project file \
                        and distribute them together.");
                        wrap_token.pop(ui);
                    });
                }

                if ui.button(imgui::im_str!("Save as..."), [-f32::MIN_POSITIVE, 0.0]) {
                    if let Some(path) = tinyfiledialogs::save_file_dialog_with_filter(
                        "Save",
                        &format!("new_project.{}", project::PROJECT_EXTENSION),
                        ext_filter,
                        ext_description,
                    ) {
                        status.save_path = Some(path);
                    }
                }

                if ui.button(imgui::im_str!("Open"), [-f32::MIN_POSITIVE, 0.0])
                    || project_status.open_requested
                {
                    if project_status.changed_since_last_save
                        && project_status.prevent_overwrite_status.is_none()
                    {
                        status.prevent_overwrite_modal = Some(OverwriteModalTrigger::OpenProject);
                    } else if let Some(path) = tinyfiledialogs::open_file_dialog(
                        "Open",
                        "",
                        Some((ext_filter, ext_description)),
                    ) {
                        status.open_path = Some(path);
                    }

                    project_status.prevent_overwrite_status = None;
                    project_status.open_requested = false;
                }

                if ui.is_item_hovered() {
                    ui.tooltip(|| {
                        let wrap_token = ui.push_text_wrap_pos(WRAP_POS_TOOLTIP_TEXT_PIXELS);
                        ui.text_colored(self.colors.tooltip_text, "OPEN PROJECT FROM A .hurban FILE\n\
                        \n\
                        Opens the sequence of operations saved in a .hurban file. \
                        The current unsaved project will be lost.\n\
                        \n\
                        The .hurban project file contains only the operation sequence. It does not contain any \
                        actual geometry, but rather just the sequence of operations that generates the geometry \
                        and references to the external files to import. \
                        It is advised to keep the files to import next to the .hurban project file \
                        and distribute them together.");
                        wrap_token.pop(ui);
                    });
                }

                ui.separator();

                if ui.button(imgui::im_str!("About"), [-f32::MIN_POSITIVE, 0.0]) {
                    *about_modal_open = true;
                }
                if ui.is_item_hovered() {
                    ui.tooltip(|| {
                        let wrap_token = ui.push_text_wrap_pos(WRAP_POS_TOOLTIP_TEXT_PIXELS);
                        ui.text("ABOUT H.U.R.B.A.N. selector\n\
                        \n\
                        Program description and credits.");
                        wrap_token.pop(ui);
                    });
                }

                regular_font_token.pop(ui);
            });
        bold_font_token.pop(ui);

        status
    }

    pub fn draw_error_modal(&self, project_error: &Option<project::ProjectError>) -> bool {
        let ui = &self.imgui_ui;
        let mut modal_closed = false;

        ui.open_popup(imgui::im_str!("Error"));
        ui.popup_modal(imgui::im_str!("Error"))
            .resizable(false)
            .build(|| {
                let error_message = project_error
                    .clone()
                    .expect("Failed to read project error.")
                    .to_string();

                ui.text(error_message);

                if ui.button(imgui::im_str!("OK"), [0.0, 0.0]) {
                    modal_closed = true;

                    ui.close_current_popup();
                }
            });

        modal_closed
    }

    pub fn draw_prevent_overwrite_modal(&self) -> SaveModalResult {
        let ui = &self.imgui_ui;
        let mut save_modal_result = SaveModalResult::Nothing;

        ui.open_popup(imgui::im_str!("Unsaved changes"));
        ui.popup_modal(imgui::im_str!("Unsaved changes"))
            .resizable(false)
            .build(|| {
                ui.text("Your changes will be lost if you don't save them.");

                if ui.button(imgui::im_str!("Save"), [0.0, 0.0]) {
                    save_modal_result = SaveModalResult::Save;

                    ui.close_current_popup();
                }

                ui.same_line(0.0);

                if ui.button(imgui::im_str!("Discard changes"), [0.0, 0.0]) {
                    save_modal_result = SaveModalResult::DontSave;

                    ui.close_current_popup();
                }

                ui.same_line(0.0);

                if ui.button(imgui::im_str!("Cancel"), [0.0, 0.0]) {
                    save_modal_result = SaveModalResult::Cancel;

                    ui.close_current_popup();
                }
            });

        save_modal_result
    }

    pub fn draw_save_dialog(&self) -> Option<String> {
        let ext_description = &format!("HURBAN selector project (.{})", project::PROJECT_EXTENSION);
        let ext_filter: &[&str] = &[&format!("*.{}", project::PROJECT_EXTENSION)];

        tinyfiledialogs::save_file_dialog_with_filter(
            "Save",
            &format!("new_project.{}", project::PROJECT_EXTENSION),
            ext_filter,
            ext_description,
        )
    }

    // FIXME: @Refactoring Refactor this once we have full-featured
    // functionality. Until then, this is exploratory code and we
    // don't care.
    #[allow(clippy::cognitive_complexity)]
    pub fn draw_pipeline_window(&self, current_time: Instant, session: &mut Session) -> bool {
        let ui = &self.imgui_ui;
        self.console_state
            .borrow_mut()
            .resize_with(session.stmts().len(), Default::default);

        let function_table = session.function_table();

        let window_logical_size = ui.io().display_size;
        let window_inner_height = window_logical_size[1] - 2.0 * MARGIN;

        let pipeline_window_height = window_inner_height * PIPELINE_WINDOW_HEIGHT_MULT;

        let interpreter_busy = session.interpreter_busy();
        let mut change = None;

        let bold_font_token = ui.push_font(self.font_ids.bold);
        imgui::Window::new(imgui::im_str!("Sequence of operations"))
            .movable(false)
            .resizable(false)
            .collapsible(false)
            .size([PIPELINE_WINDOW_WIDTH, pipeline_window_height], imgui::Condition::Always)
            .position([MARGIN, MARGIN], imgui::Condition::Always)
            .build(ui, || {
                if ui.is_item_hovered() {
                    ui.tooltip(|| {
                        let wrap_token = ui.push_text_wrap_pos(WRAP_POS_TOOLTIP_TEXT_PIXELS);
                        let regular_font_token = ui.push_font(self.font_ids.regular);
                        ui.text_colored(self.colors.tooltip_text,
                            "SEQUENCE OF OPERATIONS\n\
                            \n\
                            An ordered list of operations that generate the viewport geometry. \
                            When the sequence is run, the operations are being executed one after \
                            another from top down. Each operation can be customized by setting the \
                            input parameter values or specifying the input data (mesh geometry, \
                            mesh group, path to file).\n\
                            \n\
                            Each operation in the sequence generates data: either a mesh geometry or \
                            a mesh group which can be later used in a subsequent operation. Only unused \
                            (freshly generated) geometry (mesh or group) is rendered in the viewport, \
                            however even the geometry, which has been already used, can be reused in \
                            subsequent operations. Operations can take as an input only that geometry, \
                            which has been generated in the preceding operations in the sequence.\n\
                            \n\
                            It is possible to change any input parameters of any operation at any time, \
                            not only after the operation has been added to the sequence. \
                            This is useful when some parameters need to be adjusted only after the results \
                            of subsequent operations can be visually evaluated. This approach is a gateway \
                            to full-fledged parametric modeling paradigm.\n\
                            \n\
                            The .hurban project files can be build as a tool for achieving certain manipulations \
                            with mesh geometry and because they don't contain the imported mesh models, \
                            one sequence of operations (one project file) can be reused for various input mesh \
                            models. Hence, H.U.R.B.A.N. selector is not only a geometry transformation tool, \
                            but also a tool-building platform and the project files ara not only geometries but \
                            also tools.",
                        );
                        regular_font_token.pop(ui);
                        wrap_token.pop(ui);
                    });
                }
                let regular_font_token = ui.push_font(self.font_ids.regular);
                for (stmt_index, stmt) in session.stmts().iter().enumerate() {
                    match stmt {
                        ast::Stmt::VarDecl(var_decl) => {
                            let call_expr = var_decl.init_expr();
                            let func_ident = call_expr.ident();
                            let func = &function_table[&func_ident];

                            let error = session.error_at_stmt(stmt_index);
                            let error_color_token = if error.is_some() {
                                Some(ui.push_style_colors(&[
                                    (imgui::StyleColor::Header, self.colors.header_error),
                                    (imgui::StyleColor::HeaderHovered, self.colors.header_error_hovered),
                                    (imgui::StyleColor::HeaderActive, self.colors.header_error_hovered),
                                    (imgui::StyleColor::Text, self.colors.tooltip_text),
                                ]))
                            } else {
                                None
                            };

                            let collapsing_header_open = ui
                                .collapsing_header(&imgui::im_str!(
                                    "#{} {} ##{}",
                                    stmt_index + 1,
                                    func.info().name,
                                    stmt_index
                                ))
                                .default_open(true)
                                .build();

                            if ui.is_item_hovered() {
                                if let Some(error) = error {
                                    let color_token = ui.push_style_color(imgui::StyleColor::PopupBg, self.colors.header_error_hovered);
                                    ui.tooltip(|| {
                                        let wrap_token = ui
                                            .push_text_wrap_pos(WRAP_POS_TOOLTIP_TEXT_PIXELS);

                                        let mut imstring_buffer = self.global_imstring_buffer
                                            .borrow_mut();

                                        // FIXME: @Optimization don't allocate intermediate
                                        // string and use `write!` once imgui-rs implements
                                        // `io::Write` for `ImString`.
                                        // https://github.com/Gekkio/imgui-rs/issues/290
                                        imstring_buffer.push_str(&error.to_string());

                                        ui.text_colored(
                                            self.colors.tooltip_text,
                                            &*imstring_buffer,
                                        );

                                        imstring_buffer.clear();

                                        wrap_token.pop(ui);
                                    });
                                    color_token.pop(ui);
                                } else if !func.info().description.is_empty() {
                                    ui.tooltip(|| {
                                        let wrap_token = ui
                                            .push_text_wrap_pos(WRAP_POS_TOOLTIP_TEXT_PIXELS);
                                            ui.text_colored(self.colors.tooltip_text, func.info().description);
                                        wrap_token.pop(ui);
                                    })
                                }
                            }

                            if let Some(color_token) = error_color_token {
                                color_token.pop(ui);
                            }

                            if collapsing_header_open {
                                ui.indent();

                                assert_eq!(
                                    call_expr.args().len(),
                                    func.param_info().len(),
                                    "Function call must be generated with correct number of arguments",
                                );

                                let operation_arg_style_tokens = if interpreter_busy {
                                    Some(push_disabled_style(ui))
                                } else {
                                    None
                                };

                                for (arg_index, (param_info, arg)) in func
                                    .param_info()
                                    .iter()
                                    .zip(call_expr.args().iter())
                                    .enumerate()
                                {
                                    let input_label = imgui::im_str!(
                                        "{}##{}-{}",
                                        &param_info.name,
                                        stmt_index,
                                        arg_index
                                    );

                                    match param_info.refinement {
                                        ParamRefinement::Boolean(_) => {
                                            let mut boolean_lit =
                                                arg.unwrap_literal().unwrap_boolean();

                                            if ui.checkbox(&input_label, &mut boolean_lit) {
                                                change = Some((
                                                    stmt_index,
                                                    arg_index,
                                                    ast::Expr::Lit(ast::LitExpr::Boolean(
                                                        boolean_lit,
                                                    )),
                                                ));
                                            }
                                        }
                                        ParamRefinement::Int(param_refinement_int) => {
                                            let mut int_lit = arg.unwrap_literal().unwrap_int();

                                            let mut drag_int = ui
                                                                .drag_int(&input_label, &mut int_lit)
                                                                .speed(0.05);

                                            // FIXME: Report bug: both, min and max must be set
                                            if let Some(min_value) = param_refinement_int.min_value {
                                                drag_int = drag_int.min(min_value);
                                            } else {
                                                drag_int = drag_int.min(i32::min_value());
                                            }

                                            if let Some(max_value) = param_refinement_int.max_value {
                                                drag_int = drag_int.max(max_value);
                                            } else {
                                                drag_int = drag_int.max(i32::max_value());
                                            }

                                            if drag_int.build() {
                                                int_lit = param_refinement_int.clamp(int_lit);
                                                change = Some((
                                                    stmt_index,
                                                    arg_index,
                                                    ast::Expr::Lit(ast::LitExpr::Int(int_lit)),
                                                ));
                                            }
                                        }
                                        ParamRefinement::Uint(param_refinement_uint) => {
                                            let uint_lit = arg.unwrap_literal().unwrap_uint();
                                            let mut int_value = clamp_cast_u32_to_i32(uint_lit);

                                            let mut drag_int = ui
                                                                .drag_int(&input_label, &mut int_value)
                                                                .speed(0.05);

                                            if let Some(min_value) = param_refinement_uint.min_value {
                                                drag_int = drag_int.min(cast_i32(min_value));
                                            } else {
                                                drag_int = drag_int.min(0);
                                            }

                                            if let Some(max_value) = param_refinement_uint.max_value {
                                                drag_int = drag_int.max(cast_i32(max_value));
                                            } else {
                                                drag_int = drag_int.max(i32::max_value());
                                            }

                                            if drag_int.build() {
                                                let uint_value = clamp_cast_i32_to_u32(int_value);
                                                let uint_value = param_refinement_uint.clamp(uint_value);
                                                change = Some((
                                                    stmt_index,
                                                    arg_index,
                                                    ast::Expr::Lit(ast::LitExpr::Uint(uint_value)),
                                                ));
                                            }
                                        }
                                        ParamRefinement::Float(param_refinement_float) => {
                                            let mut float_lit = arg.unwrap_literal().unwrap_float();

                                            let mut drag_float = ui
                                                                .drag_float(&input_label, &mut float_lit)
                                                                .speed(0.05)
                                                                .power(2.0);

                                            if let Some(min_value) = param_refinement_float.min_value {
                                                drag_float = drag_float.min(min_value);
                                            } else {
                                                drag_float = drag_float.min(f32::MIN);
                                            }

                                            if let Some(max_value) = param_refinement_float.max_value {
                                                drag_float = drag_float.max(max_value);
                                            } else {
                                                drag_float = drag_float.max(f32::MAX);
                                            }

                                            if drag_float
                                                .build()
                                            {
                                                float_lit = param_refinement_float.clamp(float_lit);
                                                change = Some((
                                                    stmt_index,
                                                    arg_index,
                                                    ast::Expr::Lit(ast::LitExpr::Float(float_lit)),
                                                ));
                                            }
                                        }
                                        ParamRefinement::Float2(param_refinement_float2) => {
                                            let mut float2_lit =
                                                arg.unwrap_literal().unwrap_float2();

                                            let mut drag_float2 = ui
                                                                .drag_float2(&input_label, &mut float2_lit)
                                                                .speed(0.05)
                                                                .power(2.0);

                                            if let Some(min_value) =
                                                param_refinement_float2.min_value {
                                                drag_float2 = drag_float2.min(min_value);
                                            } else {
                                                drag_float2 = drag_float2.min(f32::MIN);
                                            }

                                            if let Some(max_value) =
                                                param_refinement_float2.max_value {
                                                drag_float2 = drag_float2.max(max_value);
                                            } else {
                                                drag_float2 = drag_float2.max(f32::MAX);
                                            }

                                            if drag_float2
                                                .build()
                                            {
                                                float2_lit = param_refinement_float2.clamp(float2_lit);
                                                change = Some((
                                                    stmt_index,
                                                    arg_index,
                                                    ast::Expr::Lit(ast::LitExpr::Float2(
                                                        float2_lit,
                                                    )),
                                                ));
                                            }
                                        }
                                        ParamRefinement::Float3(param_refinement_float3) => {
                                            let mut float3_lit =
                                                arg.unwrap_literal().unwrap_float3();

                                            let mut drag_float3 = ui
                                                .drag_float3(&input_label, &mut float3_lit)
                                                .speed(0.05)
                                                .power(2.0);

                                            if let Some(min_value)=
                                                param_refinement_float3.min_value {
                                                drag_float3 = drag_float3.min(min_value);
                                            } else {
                                                drag_float3 = drag_float3.min(f32::MIN);
                                            }

                                            if let Some(max_value) =
                                                param_refinement_float3.max_value{
                                                drag_float3 = drag_float3.max(max_value);
                                            } else {
                                                drag_float3 = drag_float3.max(f32::MAX);
                                            }

                                            if drag_float3
                                                .build()
                                            {
                                                float3_lit = param_refinement_float3.clamp(float3_lit);
                                                change = Some((
                                                    stmt_index,
                                                    arg_index,
                                                    ast::Expr::Lit(ast::LitExpr::Float3(
                                                        float3_lit,
                                                    )),
                                                ));
                                            }
                                        }
                                        ParamRefinement::String(param_refinement_string) => {
                                            let mut imstring_buffer = self.global_imstring_buffer
                                                .borrow_mut();

                                            let string_lit = arg.unwrap_literal().unwrap_string();
                                            imstring_buffer.push_str(string_lit);

                                            if param_refinement_string.file_path {
                                                if file_input(
                                                    ui,
                                                    &input_label,
                                                    param_refinement_string.file_ext_filter,
                                                    &mut imstring_buffer,
                                                ) {
                                                    let string_value = format!("{}", imstring_buffer);
                                                    change = Some((
                                                        stmt_index,
                                                        arg_index,
                                                        ast::Expr::Lit(ast::LitExpr::String(string_value)),
                                                    ));
                                                }
                                            } else if ui
                                                .input_text(&input_label, &mut imstring_buffer)
                                                .read_only(interpreter_busy)
                                                .build() {
                                                    let string_value = format!("{}", imstring_buffer);
                                                    change = Some((
                                                        stmt_index,
                                                        arg_index,
                                                        ast::Expr::Lit(ast::LitExpr::String(string_value)),
                                                    ));
                                                }

                                            imstring_buffer.clear();
                                        }
                                        ParamRefinement::Mesh => {
                                            let changed_expr = self.draw_var_combo_box(
                                                session,
                                                stmt_index,
                                                arg,
                                                Ty::Mesh,
                                                &input_label,
                                            );

                                            if let Some(changed_expr) = changed_expr {
                                                change = Some((
                                                    stmt_index,
                                                    arg_index,
                                                    changed_expr,
                                                ));
                                            }
                                        }
                                        ParamRefinement::MeshArray => {
                                            let changed_expr = self.draw_var_combo_box(
                                                session,
                                                stmt_index,
                                                arg,
                                                Ty::MeshArray,
                                                &input_label,
                                            );

                                            if let Some(changed_expr) = changed_expr {
                                                change = Some((
                                                    stmt_index,
                                                    arg_index,
                                                    changed_expr,
                                                ));
                                            }
                                        }
                                    }

                                    if ui.is_item_hovered() && !param_info.description.is_empty() {
                                        ui.tooltip(|| {
                                            let wrap_token = ui
                                                .push_text_wrap_pos(WRAP_POS_TOOLTIP_TEXT_PIXELS);
                                                ui.text_colored(self.colors.tooltip_text, param_info.description);
                                            wrap_token.pop(ui);
                                        });
                                    }
                                }

                                let console_id = imgui::im_str!("##console{}", stmt_index);
                                if let Some(window_token) = imgui::ChildWindow::new(&console_id)
                                    .size([0.0, PIPELINE_OPERATION_CONSOLE_HEIGHT])
                                    .scrollable(true)
                                    .scroll_bar(true)
                                    .always_vertical_scrollbar(true)
                                    .begin(ui)
                                {
                                    let wrap_token = ui
                                        .push_text_wrap_pos(WRAP_POS_CONSOLE_TEXT_PIXELS);

                                    let log_messages = session.log_messages_at_stmt(stmt_index);
                                    for log_message in log_messages {
                                        ui.text_colored(match log_message.level {
                                            LogMessageLevel::Info => self.colors.log_message_info,
                                            LogMessageLevel::Warn => self.colors.log_message_warn,
                                            LogMessageLevel::Error => self.colors.log_message_error,
                                        }, &log_message.message);
                                    }

                                    let message_count = log_messages.len();
                                    let mut console_state = self.console_state.borrow_mut();
                                    if console_state[stmt_index].message_count < message_count {
                                        ui.set_scroll_here_y();
                                        console_state[stmt_index].message_count = message_count;
                                    }

                                    wrap_token.pop(ui);
                                    window_token.end(ui);
                                }

                                if let Some((color_token, style_token)) = operation_arg_style_tokens {
                                    color_token.pop(ui);
                                    style_token.pop(ui);
                                }

                                ui.unindent();
                            }
                        }
                    }
                }
                regular_font_token.pop(ui);

                let mut pipeline_window_state = self.pipeline_window_state.borrow_mut();
                if pipeline_window_state.autoscroll {
                    ui.set_scroll_here_y();
                    pipeline_window_state.autoscroll = false;
                }
            });
        bold_font_token.pop(ui);

        let changed = change.is_some();

        // FIXME: Debounce changes to parameters

        // Only submit the change if interpreter is not busy. Not all
        // imgui components can be made read-only, so we can not trust
        // it.
        if !interpreter_busy {
            if let Some((stmt_index, arg_index, expr)) = change {
                let stmt = &session.stmts()[stmt_index];
                match stmt {
                    ast::Stmt::VarDecl(var_decl) => {
                        let init_expr = var_decl.init_expr();
                        let new_var_decl = var_decl
                            .clone_with_init_expr(init_expr.clone_with_arg_at(arg_index, expr));

                        session.set_prog_stmt_at(
                            current_time,
                            stmt_index,
                            ast::Stmt::VarDecl(new_var_decl),
                        );
                    }
                }
            }
        }

        changed
    }

    pub fn draw_operations_window(
        &self,
        current_time: Instant,
        session: &mut Session,
        notifications: &mut Notifications,
        duration_autorun_delay: Duration,
    ) -> bool {
        let ui = &self.imgui_ui;
        let function_table = session.function_table();

        let window_logical_size = ui.io().display_size;
        let window_inner_height = window_logical_size[1] - 2.0 * MARGIN;

        let operations_window_height = window_inner_height * OPERATIONS_WINDOW_HEIGHT_MULT - MARGIN;
        let operations_window_vertical_position =
            MARGIN * 2.0 + (1.0 - OPERATIONS_WINDOW_HEIGHT_MULT) * window_inner_height;

        let running_enabled = !session.interpreter_busy() && session.autorun_delay().is_none();
        let popping_enabled = !session.interpreter_busy() && !session.stmts().is_empty();
        let pushing_enabled = !session.interpreter_busy();

        let mut function_clicked = None;
        let mut interpret_clicked = false;
        let mut pop_stmt_clicked = false;

        let mut autorun_enabled = session.autorun_delay().is_some();
        let mut autorun_clicked = false;

        let bold_font_token = ui.push_font(self.font_ids.bold);
        imgui::Window::new(imgui::im_str!("Operations"))
            .movable(false)
            .resizable(false)
            .collapsible(false)
            .size(
                [OPERATIONS_WINDOW_WIDTH, operations_window_height],
                imgui::Condition::Always,
            )
            .position(
                [MARGIN, operations_window_vertical_position],
                imgui::Condition::Always,
            )
            .build(ui, || {
                if ui.is_item_hovered() {
                    ui.tooltip(|| {
                        let wrap_token = ui.push_text_wrap_pos(WRAP_POS_TOOLTIP_TEXT_PIXELS);
                        let regular_font_token = ui.push_font(self.font_ids.regular);
                        ui.text_colored(self.colors.tooltip_text, "AVAILABLE OPERATIONS\n\
                        \n\
                        A list of available operations to be stacked into a sequence of operations.");
                        regular_font_token.pop(ui);
                        wrap_token.pop(ui);
                    });
                }

                let regular_font_token = ui.push_font(self.font_ids.regular);
                ui.columns(2, imgui::im_str!("Controls columns"), false);

                let pipeline_button_color_token = ui.push_style_colors(&[
                    (imgui::StyleColor::Button, self.colors.special_button),
                    (
                        imgui::StyleColor::ButtonHovered,
                        self.colors.special_button_hovered,
                    ),
                    (
                        imgui::StyleColor::ButtonActive,
                        self.colors.special_button_active,
                    ),
                    (imgui::StyleColor::Text, self.colors.special_button_text),
                    (imgui::StyleColor::TextDisabled, self.colors.special_button_text),
                ]);
                let running_tokens = if running_enabled {
                    None
                } else {
                    Some(push_disabled_style(ui))
                };

                let bold_font_token = ui.push_font(self.font_ids.bold);
                if ui.button(imgui::im_str!("Run"), [-f32::MIN_POSITIVE, 25.0]) && running_enabled {
                    interpret_clicked = true;
                }
                bold_font_token.pop(ui);
                if let Some((color_token, style_token)) = running_tokens {
                    color_token.pop(ui);
                    style_token.pop(ui);
                }
                pipeline_button_color_token.pop(ui);

                if ui.is_item_hovered() {
                    ui.tooltip(|| {
                        let wrap_token = ui.push_text_wrap_pos(WRAP_POS_TOOLTIP_TEXT_PIXELS);
                        ui.text_colored(self.colors.tooltip_text, "RUN RECOMPUTATION OF THE SEQUENCE OF OPERATIONS\n\
                        \n\
                        Executes the list of operations stacked in the Sequence of operations one \
                        after another from top down. The Sequence of operations editing is disabled \
                        during the computation. If any operation fails due to invalid input parameters, \
                        the computation stops and the error will be reported in the console log of the \
                        respective operation.");
                        ui.text_colored(self.colors.log_message_warn,"\n\
                        WARNING: The execution cannot be stopped. If it takes long time or crashes, \
                        the unsaved progress of the .hurban project file will be lost!");
                        wrap_token.pop(ui);
                    });
                }

                ui.next_column();

                let popping_tokens = if popping_enabled {
                    None
                } else {
                    Some(push_disabled_style(ui))
                };
                if ui.button(
                    imgui::im_str!("Remove last operation"),
                    [-f32::MIN_POSITIVE, 25.0],
                ) && popping_enabled
                {
                    pop_stmt_clicked = true;
                    notifications.push(
                        current_time,
                        NotificationLevel::Warn,
                        "Removed last operation from the Sequence.",
                    );
                }
                if let Some((color_token, style_token)) = popping_tokens {
                    color_token.pop(ui);
                    style_token.pop(ui);
                }

                if ui.is_item_hovered() {
                    ui.tooltip(|| {
                        let wrap_token = ui.push_text_wrap_pos(WRAP_POS_TOOLTIP_TEXT_PIXELS);
                        ui.text_colored(self.colors.tooltip_text, "REMOVE LAST OPERATION FROM THE SEQUENCE\n\
                        \n\
                        Only the last operation in the sequence of operations can be removed. \
                        The removal cannot be undone!");
                        wrap_token.pop(ui);
                    });
                }

                ui.columns(1, imgui::im_str!("Autorun columns"), false);
                autorun_clicked =
                    ui.checkbox(imgui::im_str!("Run automatically"), &mut autorun_enabled);

                    if ui.is_item_hovered() {
                        ui.tooltip(|| {
                            let wrap_token = ui.push_text_wrap_pos(WRAP_POS_TOOLTIP_TEXT_PIXELS);
                            ui.text_colored(self.colors.tooltip_text, "RUN RECOMPUTATION OF THE SEQUENCE OF OPERATIONS AUTOMATICALLY\n\
                            \n\
                            Executes the list of operations stacked in the Sequence of \
                            operations one after another from top down automatically whenever a \
                            parameter or an operation changes in the Sequence of operations.");
                            ui.text_colored(self.colors.log_message_warn, "\n\
                            WARNING: The execution may take long or even hang the computer! If \
                            not sure how heavy is the geometry, turn the automatic recomputation off. \
                            The execution cannot be stopped. If it takes long time or crashes, \
                            the unsaved progress of the .hurban project file will be lost!");
                            wrap_token.pop(ui);
                        });
                    }

                ui.separator();

                let pushing_tokens = if pushing_enabled {
                    None
                } else {
                    Some(push_disabled_style(ui))
                };
                ui.columns(3, imgui::im_str!("Add operations columns"), false);

                let mut previous_group_number = 0;
                let mut column_counter = 0;
                for (func_ident, func) in function_table {
                    let current_group_number = func_ident.0 / 1000_u64;
                    if current_group_number != previous_group_number {
                        while column_counter % 3 != 0 {
                            ui.next_column();
                            column_counter += 1;
                        }
                        ui.separator();
                    }
                    if ui.button(
                        &imgui::im_str!("{}", func.info().name),
                        [-f32::MIN_POSITIVE, 20.0],
                    ) && pushing_enabled
                    {
                        function_clicked = Some(func_ident);
                        notifications.push(
                            current_time,
                            NotificationLevel::Info,
                            format!("Added new operation to the Sequence: {}.", func.info().name),
                        );
                    }

                    if ui.is_item_hovered() && !func.info().description.is_empty() {
                        ui.tooltip(|| {
                            let wrap_token = ui.push_text_wrap_pos(WRAP_POS_TOOLTIP_TEXT_PIXELS);
                            ui.text_colored(self.colors.tooltip_text, func.info().description);
                            wrap_token.pop(ui);
                        });
                    }

                    ui.next_column();
                    column_counter += 1;

                    previous_group_number = current_group_number;
                }

                if let Some((color_token, style_token)) = pushing_tokens {
                    color_token.pop(ui);
                    style_token.pop(ui);
                }
                regular_font_token.pop(ui);
            });
        bold_font_token.pop(ui);

        let function_added = function_clicked.is_some();

        if let Some(func_ident) = function_clicked {
            let func = &function_table[&func_ident];
            let mut args = Vec::with_capacity(func.param_info().len());

            for param_info in func.param_info() {
                let expr = match param_info.refinement {
                    ParamRefinement::Boolean(boolean_refinement) => {
                        ast::Expr::Lit(ast::LitExpr::Boolean(boolean_refinement.default_value))
                    }
                    ParamRefinement::Int(int_param_refinement) => ast::Expr::Lit(
                        ast::LitExpr::Int(int_param_refinement.default_value.unwrap_or_default()),
                    ),
                    ParamRefinement::Uint(uint_param_refinement) => ast::Expr::Lit(
                        ast::LitExpr::Uint(uint_param_refinement.default_value.unwrap_or_default()),
                    ),
                    ParamRefinement::Float(float_param_refinement) => {
                        ast::Expr::Lit(ast::LitExpr::Float(
                            float_param_refinement.default_value.unwrap_or_default(),
                        ))
                    }
                    ParamRefinement::Float2(float2_param_refinement) => {
                        ast::Expr::Lit(ast::LitExpr::Float2([
                            float2_param_refinement.default_value_x.unwrap_or_default(),
                            float2_param_refinement.default_value_y.unwrap_or_default(),
                        ]))
                    }
                    ParamRefinement::Float3(float3_param_refinement) => {
                        ast::Expr::Lit(ast::LitExpr::Float3([
                            float3_param_refinement.default_value_x.unwrap_or_default(),
                            float3_param_refinement.default_value_y.unwrap_or_default(),
                            float3_param_refinement.default_value_z.unwrap_or_default(),
                        ]))
                    }
                    ParamRefinement::String(string_param_refinement) => {
                        let initial_value = String::from(string_param_refinement.default_value);
                        ast::Expr::Lit(ast::LitExpr::String(initial_value))
                    }
                    ParamRefinement::Mesh => {
                        let one_past_last_stmt = session.stmts().len();
                        let visible_vars_iter =
                            session.visible_vars_at_stmt(one_past_last_stmt, Ty::Mesh);

                        if visible_vars_iter.clone().count() == 0 {
                            ast::Expr::Lit(ast::LitExpr::Nil)
                        } else {
                            let last = visible_vars_iter
                                .last()
                                .expect("Need at least one variable to provide default value");

                            ast::Expr::Var(ast::VarExpr::new(last))
                        }
                    }
                    ParamRefinement::MeshArray => {
                        let one_past_last_stmt = session.stmts().len();
                        let visible_vars_iter =
                            session.visible_vars_at_stmt(one_past_last_stmt, Ty::MeshArray);

                        if visible_vars_iter.clone().count() == 0 {
                            ast::Expr::Lit(ast::LitExpr::Nil)
                        } else {
                            let last = visible_vars_iter
                                .last()
                                .expect("Need at least one variable to provide default value");

                            ast::Expr::Var(ast::VarExpr::new(last))
                        }
                    }
                };

                args.push(expr);
            }

            let init_expr = ast::CallExpr::new(*func_ident, args);
            let stmt = ast::Stmt::VarDecl(ast::VarDeclStmt::new(
                session.next_free_var_ident(),
                init_expr,
            ));

            session.push_prog_stmt(current_time, stmt);
            self.pipeline_window_state.borrow_mut().autoscroll = true;
        }

        if interpret_clicked {
            notifications.push(
                current_time,
                NotificationLevel::Info,
                "Execution of the Sequence of operations has started...",
            );
            session.interpret();
        }

        if pop_stmt_clicked {
            session.pop_prog_stmt(current_time);
        }

        if autorun_clicked {
            if autorun_enabled {
                session.set_autorun_delay(Some(duration_autorun_delay));
            } else {
                session.set_autorun_delay(None);
            }
        }

        function_added || pop_stmt_clicked
    }

    fn draw_var_combo_box(
        &self,
        session: &Session,
        stmt_index: usize,
        arg: &ast::Expr,
        ty: Ty,
        input_label: &imgui::ImStr,
    ) -> Option<ast::Expr> {
        let ui = &self.imgui_ui;

        let mut visible_vars_iter = session.visible_vars_at_stmt(stmt_index, ty);

        let mut selected_var_index = match arg {
            ast::Expr::Lit(ast::LitExpr::Nil) => None,
            ast::Expr::Var(var) => visible_vars_iter
                .clone()
                .position(|var_ident| var_ident == var.ident())
                .map(Some)
                .unwrap_or(None),
            _ => panic!("Arg can either be a variable or nil"),
        };

        // FIXME: Show used var idents differently from unused,
        // e.g. grayed-out

        // FIXME: find a way to make combo boxes read-only
        let mut combo = imgui::ComboBox::new(input_label);

        let mut combo_changed = false;
        let preview_value = selected_var_index
            .map(|index| {
                visible_vars_iter
                    .clone()
                    .nth(index)
                    .expect("Failed to find nth visible var to display preview value")
            })
            .map(|var_ident| {
                format_var_name(
                    session
                        .var_name_for_ident(var_ident)
                        .expect("Failed to find name for ident"),
                    var_ident,
                    ty == Ty::MeshArray,
                )
            })
            .unwrap_or_else(|| imgui::ImString::new("<Select one option>"));

        combo = combo.preview_value(&preview_value);

        let combo_box_color_token = ui.push_style_colors(&[
            (
                imgui::StyleColor::Header,
                self.colors.combo_box_selected_item,
            ),
            (
                imgui::StyleColor::HeaderHovered,
                self.colors.combo_box_selected_item_hovered,
            ),
            (
                imgui::StyleColor::HeaderActive,
                self.colors.combo_box_selected_item_active,
            ),
        ]);
        if let Some(combo_token) = combo.begin(ui) {
            for (index, var_ident) in visible_vars_iter.clone().enumerate() {
                let text = format_var_name(
                    session
                        .var_name_for_ident(var_ident)
                        .expect("Failed to find name for ident"),
                    var_ident,
                    ty == Ty::MeshArray,
                );
                let selected = if let Some(selected_var_index) = selected_var_index {
                    index == selected_var_index
                } else {
                    false
                };

                if imgui::Selectable::new(&text).selected(selected).build(ui) {
                    selected_var_index = Some(index);
                    combo_changed = true;
                }
            }

            if imgui::Selectable::new(imgui::im_str!(""))
                .selected(selected_var_index.is_none())
                .build(ui)
            {
                selected_var_index = None;
                combo_changed = true;
            }

            combo_token.end(ui);
        }
        combo_box_color_token.pop(ui);

        if combo_changed {
            if let Some(selected_var_index) = selected_var_index {
                let var_ident = visible_vars_iter
                    .nth(selected_var_index)
                    .expect("Failed to find nth visible var to create new var expr");
                Some(ast::Expr::Var(ast::VarExpr::new(var_ident)))
            } else {
                Some(ast::Expr::Lit(ast::LitExpr::Nil))
            }
        } else {
            None
        }
    }
}

fn format_var_name(
    name: &str,
    ident: ast::VarIdent,
    surround_with_brackets: bool,
) -> imgui::ImString {
    if surround_with_brackets {
        imgui::im_str!("[{}] #{}", name, ident.0 + 1)
    } else {
        imgui::im_str!("{} #{}", name, ident.0 + 1)
    }
}

fn push_disabled_style(ui: &imgui::Ui) -> (imgui::ColorStackToken, imgui::StyleStackToken) {
    let button_color = ui.style_color(imgui::StyleColor::Button);
    let text_color = ui.style_color(imgui::StyleColor::TextDisabled);

    let color_token = ui.push_style_colors(&[
        (imgui::StyleColor::Text, text_color),
        (imgui::StyleColor::Button, button_color),
        (imgui::StyleColor::ButtonHovered, button_color),
        (imgui::StyleColor::ButtonActive, button_color),
    ]);
    let style_token = ui.push_style_vars(&[imgui::StyleVar::Alpha(0.5)]);

    (color_token, style_token)
}

fn file_input(
    ui: &imgui::Ui,
    label: &imgui::ImStr,
    file_ext_filter: Option<(&[&str], &str)>,
    buffer: &mut imgui::ImString,
) -> bool {
    use std::env;
    use std::path::Path;

    let open_button_label = imgui::im_str!("Open##{}", label);
    let open_button_width = ui.calc_text_size(&open_button_label, true, 50.0)[0] + 8.0;
    let input_position = open_button_width + 2.0; // Padding

    let mut changed = false;

    let group_token = ui.begin_group();

    if ui.button(&open_button_label, [open_button_width, 0.0]) {
        if let Some(absolute_path_string) =
            tinyfiledialogs::open_file_dialog("Open", "", file_ext_filter)
        {
            buffer.clear();

            let current_dir = env::current_dir().expect("Couldn't get current dir");
            let absolute_path = Path::new(&absolute_path_string);

            match absolute_path.strip_prefix(&current_dir) {
                Ok(stripped_path) => {
                    buffer.push_str(&stripped_path.to_string_lossy());
                }
                Err(_) => {
                    buffer.push_str(&absolute_path.to_string_lossy());
                }
            }
        }

        changed = true;
    }

    ui.same_line(input_position);
    ui.set_next_item_width(ui.calc_item_width() - input_position);

    ui.input_text(&label, buffer).read_only(true).build();

    group_token.end(ui);

    changed
}<|MERGE_RESOLUTION|>--- conflicted
+++ resolved
@@ -29,11 +29,7 @@
 const PIPELINE_OPERATION_CONSOLE_HEIGHT: f32 = 40.0;
 
 const MENU_WINDOW_WIDTH: f32 = 150.0;
-<<<<<<< HEAD
-const MENU_WINDOW_HEIGHT: f32 = 235.0;
-=======
-const MENU_WINDOW_HEIGHT: f32 = 254.0;
->>>>>>> 755d1330
+const MENU_WINDOW_HEIGHT: f32 = 277.0;
 
 const NOTIFICATIONS_WINDOW_WIDTH: f32 = 600.0;
 const NOTIFICATIONS_WINDOW_HEIGHT_MULT: f32 = 0.1;
