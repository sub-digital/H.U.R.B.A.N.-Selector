pub use self::scene_renderer::{
    AddMeshError, DirectionalLight, DrawMeshMode, GpuMesh, GpuMeshHandle,
};

use std::collections::{HashMap, HashSet};
use std::fmt;
use std::io;
use std::mem;
use std::thread;

use bitflags::bitflags;
use nalgebra::Matrix4;

use crate::convert::{cast_u32, cast_u64};

use self::common::wgpu_size_of;
use self::imgui_renderer::{ImguiRenderer, Options as ImguiRendererOptions};
use self::scene_renderer::{Options as SceneRendererOptions, SceneRenderer};

#[macro_use]
mod common;

mod imgui_renderer;
mod scene_renderer;

static SHADER_BLIT_VERT: &[u8] = include_shader!("blit.vert.spv");
static SHADER_BLIT_FRAG: &[u8] = include_shader!("blit.frag.spv");

const COLOR_DEBUG_PURPLE: wgpu::Color = wgpu::Color {
    r: 1.0,
    g: 0.0,
    b: 1.0,
    a: 1.0,
};

const TEXTURE_FORMAT_SWAP_CHAIN: wgpu::TextureFormat = wgpu::TextureFormat::Bgra8Unorm;
const TEXTURE_FORMAT_COLOR: wgpu::TextureFormat = wgpu::TextureFormat::Rgba8Unorm;
const TEXTURE_FORMAT_DEPTH: wgpu::TextureFormat = wgpu::TextureFormat::Depth32Float;

#[derive(Debug, Clone, PartialEq)]
pub struct Options {
    /// Which multi-sampling setting to use.
    pub msaa: Msaa,
    /// Whether to run with VSync or not.
    pub vsync: bool,
    /// Whether to select an explicit gpu backend for the renderer to use.
<<<<<<< HEAD
    pub gpu_backend: Option<GpuBackend>,
    /// The color with which to render surfaces in `DrawMEshMode::Flat`.
    pub flat_shading_color: [f64; 4],
=======
    pub backend: Option<GpuBackend>,
    /// Whether to select an explicit power preference profile for the renderer
    /// to use when choosing a GPU.
    pub power_preference: Option<GpuPowerPreference>,
>>>>>>> 290a8ca7
}

/// Multi-sampling setting. Can be either disabled (1 sample per
/// pixel), or 4/8/16 samples per pixel.
#[derive(Debug, Clone, Copy, PartialEq, Eq)]
pub enum Msaa {
    Disabled,
    X2,
    X4,
    X8,
    X16,
}

impl Msaa {
    pub fn enabled(self) -> bool {
        match self {
            Msaa::Disabled => false,
            _ => true,
        }
    }

    pub fn sample_count(self) -> u32 {
        match self {
            Msaa::Disabled => 1,
            Msaa::X2 => 2,
            Msaa::X4 => 4,
            Msaa::X8 => 8,
            Msaa::X16 => 16,
        }
    }
}

impl fmt::Display for Msaa {
    fn fmt(&self, f: &mut fmt::Formatter) -> fmt::Result {
        match self {
            Msaa::Disabled => write!(f, "Disabled"),
            Msaa::X2 => write!(f, "2x"),
            Msaa::X4 => write!(f, "4x"),
            Msaa::X8 => write!(f, "8x"),
            Msaa::X16 => write!(f, "16x"),
        }
    }
}

/// The rendering backend used by `wgpu-rs`.
#[derive(Debug, Clone, Copy, PartialEq, Eq)]
pub enum GpuBackend {
    Vulkan,
    D3d12,
    Metal,
}

impl fmt::Display for GpuBackend {
    fn fmt(&self, f: &mut fmt::Formatter) -> fmt::Result {
        match self {
            GpuBackend::Vulkan => write!(f, "Vulkan"),
            GpuBackend::D3d12 => write!(f, "D3D12"),
            GpuBackend::Metal => write!(f, "Metal"),
        }
    }
}

/// The power preference for selecting a GPU.
#[derive(Debug, Clone, Copy, PartialEq, Eq)]
pub enum GpuPowerPreference {
    LowPower,
    HighPerformance,
}

impl fmt::Display for GpuPowerPreference {
    fn fmt(&self, f: &mut fmt::Formatter) -> fmt::Result {
        match self {
            GpuPowerPreference::LowPower => write!(f, "Low Power"),
            GpuPowerPreference::HighPerformance => write!(f, "High Performance"),
        }
    }
}

/// Opaque handle to collection of textures for rendering stored in
/// renderer. Does not implement `Clone` on purpose. The handle is
/// acquired by creating the render target and has to be relinquished
/// to destroy it.
#[derive(Debug, PartialEq, Eq)]
pub struct OffscreenRenderTargetHandle(u64);

/// High level renderer abstraction over wgpu-rs.
///
/// Handles GPU resources (swap chain, msaa buffer, depth buffer) and
/// their resizing as well as geometry and textures stored for
/// drawing.
///
/// Drawing happens within a single wgpu command encoder, which is
/// passed to the underlying scene and UI renderers to fill it with
/// draw commands. Use `renderer.begin_render_pass()` to start
/// recording draw commands and `render_pass.submit()` to execute
/// them.
pub struct Renderer {
    device: wgpu::Device,
    queue: wgpu::Queue,
    surface: wgpu::Surface,
    width: u32,
    height: u32,
    swap_chain: wgpu::SwapChain,
    msaa_texture_view: Option<wgpu::TextureView>,
    color_texture_view: wgpu::TextureView,
    depth_texture_view: wgpu::TextureView,
    offscreen_render_targets: HashMap<u64, OffscreenRenderTarget>,
    offscreen_render_targets_next_handle: u64,
    blit_pass_bind_group_color: wgpu::BindGroup,
    #[cfg(not(feature = "dist"))]
    blit_pass_bind_group_depth: wgpu::BindGroup,
    blit_texture_bind_group: wgpu::BindGroup,
    blit_render_pipeline: wgpu::RenderPipeline,
    scene_renderer: SceneRenderer,
    imgui_renderer: ImguiRenderer,
    options: Options,
}

impl Renderer {
    pub fn new<H: raw_window_handle::HasRawWindowHandle>(
        window: &H,
        width: u32,
        height: u32,
        imgui_font_atlas: imgui::FontAtlasRefMut,
        options: Options,
    ) -> Self {
        let backends = match options.backend {
            Some(GpuBackend::Vulkan) => wgpu::BackendBit::VULKAN,
            Some(GpuBackend::D3d12) => wgpu::BackendBit::DX12,
            Some(GpuBackend::Metal) => wgpu::BackendBit::METAL,
            None => wgpu::BackendBit::PRIMARY,
        };

        if let Some(backend) = options.backend {
            log::info!("Selected {} GPU backend", backend);
        } else {
            log::info!("No GPU backend selected, will run on default backend");
        }

        let power_preference = match options.power_preference {
            Some(GpuPowerPreference::HighPerformance) => wgpu::PowerPreference::HighPerformance,
            Some(GpuPowerPreference::LowPower) => wgpu::PowerPreference::LowPower,
            None => wgpu::PowerPreference::Default,
        };

        if let Some(power_preference) = options.power_preference {
            log::info!("Selected {} GPU power preference", power_preference);
        } else {
            log::info!("No GPU power preference selected, will select a default GPU");
        }

        let surface = wgpu::Surface::create(window);
        let adapter = wgpu::Adapter::request(&wgpu::RequestAdapterOptions {
            power_preference,
            backends,
        })
        .expect("Failed to acquire GPU adapter");
        log::debug!("GPU adapter info: {:?}", adapter.get_info());

        let (device, mut queue) = adapter.request_device(&wgpu::DeviceDescriptor {
            extensions: wgpu::Extensions {
                anisotropic_filtering: false,
            },
            limits: wgpu::Limits {
                // FIXME: @Optimization Use less bind groups if possible.
                max_bind_groups: 6,
            },
        });

        let swap_chain = create_swap_chain(&device, &surface, width, height, options.vsync);
        log::info!("Selected multisampling level: {}", options.msaa);
        let msaa_texture = if options.msaa.enabled() {
            Some(create_msaa_texture(
                &device,
                width,
                height,
                options.msaa.sample_count(),
            ))
        } else {
            None
        };

        let color_texture = create_color_texture(&device, width, height);
        let color_texture_view = color_texture.create_default_view();
        let depth_texture =
            create_depth_texture(&device, width, height, options.msaa.sample_count());

        let scene_renderer = SceneRenderer::new(
            &device,
            &mut queue,
            SceneRendererOptions {
                sample_count: options.msaa.sample_count(),
                output_color_attachment_format: TEXTURE_FORMAT_COLOR,
                output_depth_attachment_format: TEXTURE_FORMAT_DEPTH,
                flat_shading_color: options.flat_shading_color,
            },
        );

        let imgui_renderer = ImguiRenderer::new(
            imgui_font_atlas,
            &device,
            &mut queue,
            ImguiRendererOptions {
                output_color_attachment_format: TEXTURE_FORMAT_SWAP_CHAIN,
            },
        )
        .expect("Failed to create imgui renderer");

        let blit_pass_buffer_size = wgpu_size_of::<BlitPassUniforms>();
        let blit_pass_buffer_color = device
            .create_buffer_mapped(1, wgpu::BufferUsage::UNIFORM)
            .fill_from_slice(&[BlitPassUniforms {
                blit_sampler: BlitSampler::COLOR,
            }]);

        #[cfg(not(feature = "dist"))]
        let blit_pass_buffer_depth = device
            .create_buffer_mapped(1, wgpu::BufferUsage::UNIFORM)
            .fill_from_slice(&[BlitPassUniforms {
                blit_sampler: BlitSampler::DEPTH,
            }]);

        let blit_pass_bind_group_layout =
            device.create_bind_group_layout(&wgpu::BindGroupLayoutDescriptor {
                bindings: &[wgpu::BindGroupLayoutBinding {
                    binding: 0,
                    visibility: wgpu::ShaderStage::FRAGMENT,
                    ty: wgpu::BindingType::UniformBuffer { dynamic: false },
                }],
            });

        let blit_pass_bind_group_color = device.create_bind_group(&wgpu::BindGroupDescriptor {
            layout: &blit_pass_bind_group_layout,
            bindings: &[wgpu::Binding {
                binding: 0,
                resource: wgpu::BindingResource::Buffer {
                    buffer: &blit_pass_buffer_color,
                    range: 0..blit_pass_buffer_size,
                },
            }],
        });

        #[cfg(not(feature = "dist"))]
        let blit_pass_bind_group_depth = device.create_bind_group(&wgpu::BindGroupDescriptor {
            layout: &blit_pass_bind_group_layout,
            bindings: &[wgpu::Binding {
                binding: 0,
                resource: wgpu::BindingResource::Buffer {
                    buffer: &blit_pass_buffer_depth,
                    range: 0..blit_pass_buffer_size,
                },
            }],
        });

        let blit_texture_bind_group = device.create_bind_group(&wgpu::BindGroupDescriptor {
            layout: scene_renderer.sampled_texture_bind_group_layout(),
            bindings: &[wgpu::Binding {
                binding: 0,
                resource: wgpu::BindingResource::TextureView(&color_texture_view),
            }],
        });

        let blit_vs_words = wgpu::read_spirv(io::Cursor::new(SHADER_BLIT_VERT))
            .expect("Couldn't read pre-built SPIR-V");
        let blit_fs_words = wgpu::read_spirv(io::Cursor::new(SHADER_BLIT_FRAG))
            .expect("Couldn't read pre-built SPIR-V");
        let blit_vs_module = device.create_shader_module(&blit_vs_words);
        let blit_fs_module = device.create_shader_module(&blit_fs_words);

        let blit_render_pipeline_layout =
            device.create_pipeline_layout(&wgpu::PipelineLayoutDescriptor {
                bind_group_layouts: &[
                    &blit_pass_bind_group_layout,
                    scene_renderer.sampler_bind_group_layout(),
                    scene_renderer.sampled_texture_bind_group_layout(),
                ],
            });

        let blit_render_pipeline = device.create_render_pipeline(&wgpu::RenderPipelineDescriptor {
            layout: &blit_render_pipeline_layout,
            vertex_stage: wgpu::ProgrammableStageDescriptor {
                module: &blit_vs_module,
                entry_point: "main",
            },
            fragment_stage: Some(wgpu::ProgrammableStageDescriptor {
                module: &blit_fs_module,
                entry_point: "main",
            }),
            rasterization_state: None,
            primitive_topology: wgpu::PrimitiveTopology::TriangleList,
            color_states: &[wgpu::ColorStateDescriptor {
                format: TEXTURE_FORMAT_SWAP_CHAIN,
                alpha_blend: wgpu::BlendDescriptor::REPLACE,
                color_blend: wgpu::BlendDescriptor::REPLACE,
                write_mask: wgpu::ColorWrite::ALL,
            }],
            depth_stencil_state: None,
            index_format: wgpu::IndexFormat::Uint32,
            vertex_buffers: &[],
            sample_count: 1,
            sample_mask: !0,
            alpha_to_coverage_enabled: false,
        });

        Self {
            device,
            queue,
            surface,
            width,
            height,
            swap_chain,
            msaa_texture_view: msaa_texture.map(|texture| texture.create_default_view()),
            color_texture_view,
            depth_texture_view: depth_texture.create_default_view(),
            offscreen_render_targets: HashMap::new(),
            offscreen_render_targets_next_handle: 0,
            blit_pass_bind_group_color,
            #[cfg(not(feature = "dist"))]
            blit_pass_bind_group_depth,
            blit_texture_bind_group,
            blit_render_pipeline,
            scene_renderer,
            imgui_renderer,
            options,
        }
    }

    /// Update window size. Recreate swap chain, the primary render
    /// target textures, and the bind group responsible for reading
    /// the primary color texture.
    pub fn set_window_size(&mut self, width: u32, height: u32) {
        if (width, height) != (self.width, self.height) {
            log::debug!(
                "Resizing renderer screen textures to dimensions: {}x{}",
                width,
                height,
            );

            self.width = width;
            self.height = height;

            self.swap_chain = create_swap_chain(
                &self.device,
                &self.surface,
                width,
                height,
                self.options.vsync,
            );

            if self.options.msaa.enabled() {
                let msaa_texture = create_msaa_texture(
                    &self.device,
                    width,
                    height,
                    self.options.msaa.sample_count(),
                );
                self.msaa_texture_view = Some(msaa_texture.create_default_view());
            }

            let color_texture = create_color_texture(&self.device, width, height);
            self.color_texture_view = color_texture.create_default_view();

            let depth_texture = create_depth_texture(
                &self.device,
                width,
                height,
                self.options.msaa.sample_count(),
            );
            self.depth_texture_view = depth_texture.create_default_view();

            // Also need to re-create the bind group for reading the
            // newly created color texture.
            self.blit_texture_bind_group =
                self.device.create_bind_group(&wgpu::BindGroupDescriptor {
                    layout: self.scene_renderer.sampled_texture_bind_group_layout(),
                    bindings: &[wgpu::Binding {
                        binding: 0,
                        resource: wgpu::BindingResource::TextureView(&self.color_texture_view),
                    }],
                });
        }
    }

    // FIXME: This should return result for when the device is out of
    // memory, but wgpu-rs doesn't let us know that yet.

    pub fn add_offscreen_render_target(
        &mut self,
        width: u32,
        height: u32,
    ) -> OffscreenRenderTargetHandle {
        let handle = OffscreenRenderTargetHandle(self.offscreen_render_targets_next_handle);

        // FIXME: Add option to configure different MSAA for offscreen
        // render targets. This will require us to create multiple
        // pipelines, and therefore have a pipeline cache.
        let msaa = &self.options.msaa;

        log::debug!(
            "Adding offscreen render target {} with dimensions {}x{} and multisampling: {}",
            handle.0,
            width,
            height,
            msaa,
        );

        let msaa_texture = if msaa.enabled() {
            Some(create_msaa_texture(
                &self.device,
                width,
                height,
                msaa.sample_count(),
            ))
        } else {
            None
        };

        let color_texture = create_color_texture(&self.device, width, height);
        let color_texture_view = color_texture.create_default_view();
        let depth_texture = create_depth_texture(&self.device, width, height, msaa.sample_count());

        let read_buffer_size = 4 * cast_u64(width) * cast_u64(height);
        let read_buffer = self.device.create_buffer(&wgpu::BufferDescriptor {
            size: read_buffer_size,
            usage: wgpu::BufferUsage::COPY_DST | wgpu::BufferUsage::MAP_READ,
        });

        let offscreen_render_target = OffscreenRenderTarget {
            width,
            height,
            msaa_texture_view: msaa_texture.map(|texture| texture.create_default_view()),
            color_texture,
            color_texture_view,
            depth_texture_view: depth_texture.create_default_view(),
            read_buffer_size,
            read_buffer,
        };

        self.offscreen_render_targets
            .insert(handle.0, offscreen_render_target);
        self.offscreen_render_targets_next_handle += 1;

        handle
    }

    pub fn remove_offscreen_render_target(&mut self, handle: OffscreenRenderTargetHandle) {
        log::debug!("Removing offscreen render target {}", handle.0);
        self.offscreen_render_targets.remove(&handle.0);
    }

    pub fn offscreen_render_target_data<F: FnOnce(u32, u32, &[u8]) + 'static>(
        &mut self,
        handle: &OffscreenRenderTargetHandle,
        callback: F,
    ) {
        let offscreen_render_target = &self.offscreen_render_targets[&handle.0];
        let width = offscreen_render_target.width;
        let height = offscreen_render_target.height;

        // If the render target was rendered to, we already filled
        // this buffer.
        offscreen_render_target.read_buffer.map_read_async(
            0,
            offscreen_render_target.read_buffer_size,
            move |result: wgpu::BufferMapAsyncResult<&[u8]>| {
                let data = result.unwrap().data;
                callback(width, height, data);
            },
        );

        self.device.poll(true);
    }

    /// Uploads mesh to the GPU to be used in scene rendering.
    ///
    /// The mesh will be available for drawing in subsequent render
    /// passes.
    pub fn add_scene_mesh(&mut self, mesh: &GpuMesh) -> Result<GpuMeshHandle, AddMeshError> {
        self.scene_renderer.add_mesh(&self.device, mesh)
    }

    /// Removes mesh from the GPU.
    pub fn remove_scene_mesh(&mut self, handle: GpuMeshHandle) {
        self.scene_renderer.remove_mesh(handle);
    }

    /// Uploads an RGBA8 texture to the GPU to be used in UI
    /// rendering.
    ///
    /// It will be available for drawing in the subsequent render
    /// passes.
    #[allow(dead_code)]
    pub fn add_ui_texture_rgba8_unorm(
        &mut self,
        width: u32,
        height: u32,
        data: &[u8],
    ) -> imgui::TextureId {
        self.imgui_renderer.add_texture_rgba8_unorm(
            &self.device,
            &mut self.queue,
            width,
            height,
            data,
        )
    }

    /// Removes texture from the GPU.
    #[allow(dead_code)]
    pub fn remove_ui_texture(&mut self, id: imgui::TextureId) {
        self.imgui_renderer.remove_texture(id);
    }

    /// Starts recording draw commands in an append only log.
    ///
    /// Underlying render passes will use given `clear_color`.
    ///
    /// Everything recorded in a command buffer holds until it is overriden by
    /// later recordings, e.g. `CommandBuffer::set_light` can be called multiple
    /// times, each time setting the light value for all subsequent operations.
    ///
    /// Render target resources, such as the offscreen texture or the shadow map
    /// are cleared exactly once per command buffer.
    pub fn begin_command_buffer(&mut self, clear_color: [f64; 4]) -> CommandBuffer {
        let frame = self.swap_chain.get_next_texture();
        let encoder = self
            .device
            .create_command_encoder(&wgpu::CommandEncoderDescriptor { todo: 0 });

        CommandBuffer {
            backbuffer_needs_clearing: true,
            primary_render_target_needs_clearing: true,
            clear_color,
            device: &self.device,
            queue: &mut self.queue,
            encoder: Some(encoder),
            frame,
            msaa_texture_view: &self.msaa_texture_view,
            color_texture_view: &self.color_texture_view,
            depth_texture_view: &self.depth_texture_view,
            offscreen_render_targets: &self.offscreen_render_targets,
            offscreen_render_targets_cleared: HashSet::new(),
            blit_pass_bind_group_color: &self.blit_pass_bind_group_color,
            #[cfg(not(feature = "dist"))]
            blit_pass_bind_group_depth: &self.blit_pass_bind_group_depth,
            blit_texture_bind_group: &self.blit_texture_bind_group,
            blit_render_pipeline: &self.blit_render_pipeline,
            scene_renderer: &self.scene_renderer,
            imgui_renderer: &self.imgui_renderer,
        }
    }
}

/// An ongoing recording of draw commands. Submit with
/// `CommandBuffer::submit()`. Must be submitted before it is dropped.
pub struct CommandBuffer<'a> {
    backbuffer_needs_clearing: bool,
    primary_render_target_needs_clearing: bool,
    clear_color: [f64; 4],
    device: &'a wgpu::Device,
    queue: &'a mut wgpu::Queue,
    encoder: Option<wgpu::CommandEncoder>,
    frame: wgpu::SwapChainOutput<'a>,
    msaa_texture_view: &'a Option<wgpu::TextureView>,
    color_texture_view: &'a wgpu::TextureView,
    depth_texture_view: &'a wgpu::TextureView,
    offscreen_render_targets: &'a HashMap<u64, OffscreenRenderTarget>,
    offscreen_render_targets_cleared: HashSet<u64>,
    blit_pass_bind_group_color: &'a wgpu::BindGroup,
    #[cfg(not(feature = "dist"))]
    blit_pass_bind_group_depth: &'a wgpu::BindGroup,
    blit_texture_bind_group: &'a wgpu::BindGroup,
    blit_render_pipeline: &'a wgpu::RenderPipeline,
    scene_renderer: &'a SceneRenderer,
    imgui_renderer: &'a ImguiRenderer,
}

impl CommandBuffer<'_> {
    /// Update properties of the shadow casting light.
    pub fn set_light(&mut self, light: &DirectionalLight) {
        self.scene_renderer.set_light(
            &self.device,
            self.encoder.as_mut().expect("Need encoder to update data"),
            light,
        );
    }

    /// Update camera matrices (projection and view).
    pub fn set_camera_matrices(
        &mut self,
        projection_matrix: &Matrix4<f32>,
        view_matrix: &Matrix4<f32>,
    ) {
        self.scene_renderer.set_camera_matrices(
            &self.device,
            self.encoder.as_mut().expect("Need encoder to upload data"),
            projection_matrix,
            view_matrix,
        );
    }

    /// Record a mesh drawing operation targeting the primary render target to
    /// the command buffer.
    ///
    /// # Warning
    ///
    /// Drawing consists of multiple render passes, some of which compute
    /// metadata (e.g. a shadow map) that is later used in the actual
    /// drawing. Calling this multiple times adds to this metadata every
    /// time. Each subsequent call will have available the information computed
    /// in previous calls, but not vice versa.
    ///
    /// For example, An object rendered in a first call will cast shadows on
    /// objects rendered in subsequent calls (in addition to casting shadows on
    /// objects rendered within the same call), but the shadows won't be present
    /// on objects rendered in prior calls.
    pub fn draw_meshes_to_primary_render_target<'a, H>(
        &mut self,
        mesh_handles: H,
        mode: DrawMeshMode,
        cast_shadows: bool,
    ) where
        H: Iterator<Item = &'a GpuMeshHandle> + Clone,
    {
        self.scene_renderer.draw_meshes(
            mode,
            cast_shadows,
            self.primary_render_target_needs_clearing,
            self.clear_color,
            self.encoder
                .as_mut()
                .expect("Need encoder to record drawing"),
            self.msaa_texture_view.as_ref(),
            &self.color_texture_view,
            &self.depth_texture_view,
            mesh_handles,
        );

        self.primary_render_target_needs_clearing = false;
    }

    /// Record a mesh drawing operation targeting a previously created
    /// offcreen render target to the command buffer.
    ///
    /// # Warning
    ///
    /// Drawing consists of multiple render passes, some of which compute
    /// metadata (e.g. a shadow map) that is later used in the actual
    /// drawing. Calling this multiple times adds to this metadata every
    /// time. Each subsequent call will have available the information computed
    /// in previous calls, but not vice versa.
    ///
    /// For example, An object rendered in a first call will cast shadows on
    /// objects rendered in subsequent calls (in addition to casting shadows on
    /// objects rendered within the same call), but the shadows won't be present
    /// on objects rendered in prior calls.
    pub fn draw_meshes_to_offscreen_render_target<'a, H>(
        &mut self,
        render_target_handle: &OffscreenRenderTargetHandle,
        mesh_handles: H,
        mode: DrawMeshMode,
        cast_shadows: bool,
    ) where
        H: Iterator<Item = &'a GpuMeshHandle> + Clone,
    {
        let offscreen_render_target = &self.offscreen_render_targets[&render_target_handle.0];
        let offscreen_render_target_needs_clearing = self
            .offscreen_render_targets_cleared
            .insert(render_target_handle.0);

        let encoder = self
            .encoder
            .as_mut()
            .expect("Need encoder to record drawing");

        self.scene_renderer.draw_meshes(
            mode,
            cast_shadows,
            offscreen_render_target_needs_clearing,
            self.clear_color,
            encoder,
            offscreen_render_target.msaa_texture_view.as_ref(),
            &offscreen_render_target.color_texture_view,
            &offscreen_render_target.depth_texture_view,
            mesh_handles,
        );

        encoder.copy_texture_to_buffer(
            wgpu::TextureCopyView {
                texture: &offscreen_render_target.color_texture,
                mip_level: 0,
                array_layer: 0,
                origin: wgpu::Origin3d::ZERO,
            },
            wgpu::BufferCopyView {
                buffer: &offscreen_render_target.read_buffer,
                offset: 0,
                row_pitch: cast_u32(mem::size_of::<[u8; 4]>()) * offscreen_render_target.width,
                image_height: offscreen_render_target.height,
            },
            wgpu::Extent3d {
                width: offscreen_render_target.width,
                height: offscreen_render_target.height,
                depth: 1,
            },
        );
    }

    /// Record a UI drawing operation targeting the backbuffer to the
    /// command buffer. Textures referenced by the draw data must be
    /// present in the renderer.
    pub fn draw_ui_to_backbuffer(&mut self, draw_data: &imgui::DrawData) {
        self.imgui_renderer
            .draw_ui(
                self.backbuffer_needs_clearing,
                self.clear_color,
                self.device,
                self.encoder
                    .as_mut()
                    .expect("Need encoder to record drawing"),
                &self.frame.view,
                draw_data,
            )
            .expect("Imgui drawing failed");

        self.backbuffer_needs_clearing = false;
    }

    /// Record a copy operation from the primary render target to the
    /// backbuffer.
    pub fn blit_primary_render_target_to_backbuffer(&mut self) {
        let encoder = self
            .encoder
            .as_mut()
            .expect("Need encoder to record drawing");

        let mut rpass = encoder.begin_render_pass(&wgpu::RenderPassDescriptor {
            color_attachments: &[wgpu::RenderPassColorAttachmentDescriptor {
                attachment: &self.frame.view,
                resolve_target: None,
                load_op: if self.backbuffer_needs_clearing {
                    wgpu::LoadOp::Clear
                } else {
                    wgpu::LoadOp::Load
                },
                store_op: wgpu::StoreOp::Store,
                // If we see this color, something has gone wrong :)
                clear_color: COLOR_DEBUG_PURPLE,
            }],
            depth_stencil_attachment: None,
        });

        rpass.set_pipeline(self.blit_render_pipeline);
        rpass.set_bind_group(0, &self.blit_pass_bind_group_color, &[]);
        rpass.set_bind_group(1, self.scene_renderer.sampler_bind_group(), &[]);
        rpass.set_bind_group(2, self.blit_texture_bind_group, &[]);
        rpass.draw(0..3, 0..1);

        self.backbuffer_needs_clearing = false;
    }

    /// Record a copy operation from the shadow map to the backbuffer. Use for
    /// debugging.
    #[cfg(not(feature = "dist"))]
    pub fn blit_shadow_map_to_backbuffer(&mut self) {
        let encoder = self
            .encoder
            .as_mut()
            .expect("Need encoder to record drawing");

        let mut rpass = encoder.begin_render_pass(&wgpu::RenderPassDescriptor {
            color_attachments: &[wgpu::RenderPassColorAttachmentDescriptor {
                attachment: &self.frame.view,
                resolve_target: None,
                load_op: if self.backbuffer_needs_clearing {
                    wgpu::LoadOp::Clear
                } else {
                    wgpu::LoadOp::Load
                },
                store_op: wgpu::StoreOp::Store,
                // If we see this color, something has gone wrong :)
                clear_color: COLOR_DEBUG_PURPLE,
            }],
            depth_stencil_attachment: None,
        });

        rpass.set_pipeline(self.blit_render_pipeline);
        rpass.set_bind_group(0, &self.blit_pass_bind_group_depth, &[]);
        rpass.set_bind_group(1, self.scene_renderer.sampler_bind_group(), &[]);
        rpass.set_bind_group(2, self.scene_renderer.shadow_map_texture_bind_group(), &[]);
        rpass.draw(0..3, 0..1);

        self.backbuffer_needs_clearing = false;
    }

    /// Submit the built command buffer for drawing.
    pub fn submit(mut self) {
        let encoder = self.encoder.take().expect("Can't finish rendering twice");
        self.queue.submit(&[encoder.finish()]);
    }
}

impl Drop for CommandBuffer<'_> {
    fn drop(&mut self) {
        if !thread::panicking() {
            assert!(
                self.encoder.is_none(),
                "Rendering must be finished by the time the command buffer goes out of scope",
            );
        }
    }
}

#[repr(C)]
#[derive(Debug, Clone, Copy, PartialEq)]
struct BlitPassUniforms {
    blit_sampler: BlitSampler,
}

bitflags! {
    struct BlitSampler: u32 {
        const COLOR = 0x01;
        const DEPTH = 0x02;
    }
}

struct OffscreenRenderTarget {
    width: u32,
    height: u32,
    msaa_texture_view: Option<wgpu::TextureView>,
    color_texture: wgpu::Texture,
    color_texture_view: wgpu::TextureView,
    depth_texture_view: wgpu::TextureView,
    read_buffer_size: u64,
    read_buffer: wgpu::Buffer,
}

fn create_swap_chain(
    device: &wgpu::Device,
    surface: &wgpu::Surface,
    width: u32,
    height: u32,
    vsync: bool,
) -> wgpu::SwapChain {
    log::debug!(
        "Creating swapchain with dimensions {}x{} and vsync: {}",
        width,
        height,
        vsync,
    );

    device.create_swap_chain(
        &surface,
        &wgpu::SwapChainDescriptor {
            usage: wgpu::TextureUsage::OUTPUT_ATTACHMENT,
            format: TEXTURE_FORMAT_SWAP_CHAIN,
            width,
            height,
            present_mode: if vsync {
                wgpu::PresentMode::Vsync
            } else {
                wgpu::PresentMode::NoVsync
            },
        },
    )
}

fn create_color_texture(device: &wgpu::Device, width: u32, height: u32) -> wgpu::Texture {
    log::debug!(
        "Creating color texture with format {:?} and dimensions: {}x{}",
        TEXTURE_FORMAT_COLOR,
        width,
        height,
    );

    device.create_texture(&wgpu::TextureDescriptor {
        size: wgpu::Extent3d {
            width,
            height,
            depth: 1,
        },
        array_layer_count: 1,
        mip_level_count: 1,
        sample_count: 1,
        dimension: wgpu::TextureDimension::D2,
        format: TEXTURE_FORMAT_COLOR,
        usage: wgpu::TextureUsage::OUTPUT_ATTACHMENT
            | wgpu::TextureUsage::SAMPLED
            | wgpu::TextureUsage::COPY_SRC,
    })
}

fn create_msaa_texture(
    device: &wgpu::Device,
    width: u32,
    height: u32,
    sample_count: u32,
) -> wgpu::Texture {
    log::debug!(
        "Creating msaa texture with format {:?}, sample count {} and dimensions: {}x{}",
        TEXTURE_FORMAT_COLOR,
        sample_count,
        width,
        height,
    );

    assert!(
        sample_count > 1,
        "Msaa texture shouldn't be created if not multisampling"
    );

    device.create_texture(&wgpu::TextureDescriptor {
        size: wgpu::Extent3d {
            width,
            height,
            depth: 1,
        },
        array_layer_count: 1,
        mip_level_count: 1,
        sample_count,
        dimension: wgpu::TextureDimension::D2,
        format: TEXTURE_FORMAT_COLOR,
        usage: wgpu::TextureUsage::OUTPUT_ATTACHMENT,
    })
}

fn create_depth_texture(
    device: &wgpu::Device,
    width: u32,
    height: u32,
    sample_count: u32,
) -> wgpu::Texture {
    log::debug!(
        "Creating depth texture with format {:?}, sample count {} and dimensions: {}x{}",
        TEXTURE_FORMAT_DEPTH,
        sample_count,
        width,
        height,
    );

    device.create_texture(&wgpu::TextureDescriptor {
        size: wgpu::Extent3d {
            width,
            height,
            depth: 1,
        },
        array_layer_count: 1,
        mip_level_count: 1,
        sample_count,
        dimension: wgpu::TextureDimension::D2,
        format: TEXTURE_FORMAT_DEPTH,
        usage: wgpu::TextureUsage::OUTPUT_ATTACHMENT,
    })
}<|MERGE_RESOLUTION|>--- conflicted
+++ resolved
@@ -44,16 +44,12 @@
     /// Whether to run with VSync or not.
     pub vsync: bool,
     /// Whether to select an explicit gpu backend for the renderer to use.
-<<<<<<< HEAD
-    pub gpu_backend: Option<GpuBackend>,
-    /// The color with which to render surfaces in `DrawMEshMode::Flat`.
-    pub flat_shading_color: [f64; 4],
-=======
     pub backend: Option<GpuBackend>,
     /// Whether to select an explicit power preference profile for the renderer
     /// to use when choosing a GPU.
     pub power_preference: Option<GpuPowerPreference>,
->>>>>>> 290a8ca7
+    /// The color with which to render surfaces in `DrawMEshMode::Flat`.
+    pub flat_shading_color: [f64; 4],
 }
 
 /// Multi-sampling setting. Can be either disabled (1 sample per
