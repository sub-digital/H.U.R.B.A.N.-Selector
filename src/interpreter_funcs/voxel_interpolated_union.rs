--- conflicted
+++ resolved
@@ -233,15 +233,9 @@
                 .copied(),
         ) {
             voxel_cloud1.resize_to_bounding_box_cartesian_space(&bounding_box);
-<<<<<<< HEAD
             voxel_cloud1.compute_distance_field(&volume_value_range, FalloffFunction::Linear(1.0));
             voxel_cloud2.resize_to_bounding_box_cartesian_space(&bounding_box);
             voxel_cloud2.compute_distance_field(&volume_value_range, FalloffFunction::Linear(1.0));
-=======
-            voxel_cloud1.compute_distance_field(&volume_value_range);
-            voxel_cloud2.resize_to_bounding_box_cartesian_space(&bounding_box);
-            voxel_cloud2.compute_distance_field(&volume_value_range);
->>>>>>> b5940eb7
 
             voxel_cloud1.interpolate_to(&voxel_cloud2, interpolation_factor);
         }
