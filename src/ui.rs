--- conflicted
+++ resolved
@@ -503,54 +503,6 @@
                 }
                 let regular_font_token = ui.push_font(self.font_ids.regular);
                 ui.text(imgui::im_str!("{:.3} fps", ui.io().framerate));
-
-<<<<<<< HEAD
-                if ui.radio_button(imgui::im_str!("Shaded"), draw_mode, DrawMeshMode::Shaded) {
-                    notifications.push(
-                        current_time,
-                        NotificationLevel::Info,
-                        "Viewport mode changed to Shaded.",
-                    );
-                }
-                if ui.radio_button(imgui::im_str!("Wireframes"), draw_mode, DrawMeshMode::Edges) {
-                    notifications.push(
-                        current_time,
-                        NotificationLevel::Info,
-                        "Viewport mode changed to Wireframes.",
-                    );
-                }
-                if ui.radio_button(
-                    imgui::im_str!("Shaded with Edges"),
-                    draw_mode,
-                    DrawMeshMode::ShadedEdges,
-                ) {
-                    notifications.push(
-                        current_time,
-                        NotificationLevel::Info,
-                        "Viewport mode changed to Shaded with Edges (Wireframes).",
-                    );
-                }
-                if ui.radio_button(
-                    imgui::im_str!("X-RAY"),
-                    draw_mode,
-                    DrawMeshMode::ShadedEdgesXray,
-                ) {
-                    notifications.push(
-                        current_time,
-                        NotificationLevel::Info,
-                        "Viewport mode changed to X-Ray: Shaded with internal Edges (Wireframes).",
-                    );
-                }
-                status.reset_viewport =
-                    ui.button(imgui::im_str!("Reset Viewport"), [-f32::MIN_POSITIVE, 0.0]);
-
-                if status.reset_viewport {
-                    notifications.push(
-                        current_time,
-                        NotificationLevel::Info,
-                        "Viewport camera reset to fit all visible geometry.",
-                    );
-=======
                 if ui.is_item_hovered() {
                     ui.tooltip(|| {
                         let wrap_token = ui.push_text_wrap_pos(WRAP_POS_TOOLTIP_TEXT_PIXELS);
@@ -563,12 +515,18 @@
                         \n\
                         If the FPS suddenly drops, it is na indication that the current model \
                         is already too heavy (contains too many vertices and faces) \
-                        and for the sake of performance and safety, it should be reduced.");
+                        and for sake of performance and safety, it should be reduced.");
                         wrap_token.pop(ui);
                     });
                 }
 
-                ui.radio_button(imgui::im_str!("Shaded"), draw_mode, DrawMeshMode::Shaded);
+                if ui.radio_button(imgui::im_str!("Shaded"), draw_mode, DrawMeshMode::Shaded) {
+                    notifications.push(
+                        current_time,
+                        NotificationLevel::Info,
+                        "Viewport mode changed to Shaded.",
+                    );
+                }
                 if ui.is_item_hovered() {
                     ui.tooltip(|| {
                         let wrap_token = ui.push_text_wrap_pos(WRAP_POS_TOOLTIP_TEXT_PIXELS);
@@ -578,7 +536,14 @@
                         wrap_token.pop(ui);
                     });
                 }
-                ui.radio_button(imgui::im_str!("Edges"), draw_mode, DrawMeshMode::Edges);
+
+                if ui.radio_button(imgui::im_str!("Wireframes"), draw_mode, DrawMeshMode::Edges) {
+                    notifications.push(
+                        current_time,
+                        NotificationLevel::Info,
+                        "Viewport mode changed to Wireframes.",
+                    );
+                }
                 if ui.is_item_hovered() {
                     ui.tooltip(|| {
                         let wrap_token = ui.push_text_wrap_pos(WRAP_POS_TOOLTIP_TEXT_PIXELS);
@@ -589,11 +554,18 @@
                         wrap_token.pop(ui);
                     });
                 }
-                ui.radio_button(
+
+                if ui.radio_button(
                     imgui::im_str!("Shaded with Edges"),
                     draw_mode,
                     DrawMeshMode::ShadedEdges,
-                );
+                ) {
+                    notifications.push(
+                        current_time,
+                        NotificationLevel::Info,
+                        "Viewport mode changed to Shaded with Edges (Wireframes).",
+                    );
+                }
                 if ui.is_item_hovered() {
                     ui.tooltip(|| {
                         let wrap_token = ui.push_text_wrap_pos(WRAP_POS_TOOLTIP_TEXT_PIXELS);
@@ -603,11 +575,18 @@
                         wrap_token.pop(ui);
                     });
                 }
-                ui.radio_button(
+
+                if ui.radio_button(
                     imgui::im_str!("X-RAY"),
                     draw_mode,
                     DrawMeshMode::ShadedEdgesXray,
-                );
+                ) {
+                    notifications.push(
+                        current_time,
+                        NotificationLevel::Info,
+                        "Viewport mode changed to X-Ray: Shaded with internal Edges (Wireframes).",
+                    );
+                }
                 if ui.is_item_hovered() {
                     ui.tooltip(|| {
                         let wrap_token = ui.push_text_wrap_pos(WRAP_POS_TOOLTIP_TEXT_PIXELS);
@@ -622,7 +601,13 @@
 
                 status.reset_viewport =
                     ui.button(imgui::im_str!("Reset Viewport"), [-f32::MIN_POSITIVE, 0.0]);
-
+                if status.reset_viewport {
+                    notifications.push(
+                        current_time,
+                        NotificationLevel::Info,
+                        "Viewport camera reset to fit all visible geometry.",
+                    );
+                }
                 if ui.is_item_hovered() {
                     ui.tooltip(|| {
                         let wrap_token = ui.push_text_wrap_pos(WRAP_POS_TOOLTIP_TEXT_PIXELS);
@@ -631,13 +616,11 @@
                         Set the viewport camera to look at all visible geometry in the scene.");
                         wrap_token.pop(ui);
                     });
->>>>>>> 0b157034
                 }
 
                 if ui.button(imgui::im_str!("Screenshot"), [-f32::MIN_POSITIVE, 0.0]) {
                     *screenshot_modal_open = true;
                 }
-
                 if ui.is_item_hovered() {
                     ui.tooltip(|| {
                         let wrap_token = ui.push_text_wrap_pos(WRAP_POS_TOOLTIP_TEXT_PIXELS);
