--- conflicted
+++ resolved
@@ -7,21 +7,14 @@
 
 use nalgebra::base::Vector3;
 
-<<<<<<< HEAD
+use crate::edge_analysis;
 use crate::geometry;
 use crate::importer::{EndlessCache, Importer, ImporterError, ObjCache};
 use crate::interpreter::{
     Float3ParamRefinement, FloatParamRefinement, Func, FuncError, FuncFlags, FuncIdent, FuncInfo,
     ParamInfo, ParamRefinement, Ty, UintParamRefinement, Value,
 };
-=======
-use crate::convert::cast_u32;
-use crate::edge_analysis;
-use crate::geometry;
-use crate::importer::{EndlessCache, Importer, ImporterError, ObjCache};
-use crate::interpreter::{Func, FuncError, FuncFlags, FuncIdent, ParamInfo, Ty, Value};
 use crate::mesh_analysis;
->>>>>>> e8074e1e
 use crate::mesh_smoothing;
 use crate::mesh_tools;
 use crate::mesh_topology_analysis;
@@ -655,13 +648,21 @@
 
 pub struct FuncImplRevertMeshFaces;
 impl Func for FuncImplRevertMeshFaces {
+    fn info(&self) -> &FuncInfo {
+        &FuncInfo {
+            name: "Revert Faces",
+            return_value_name: "Reverted Mesh",
+        }
+    }
+
     fn flags(&self) -> FuncFlags {
         FuncFlags::PURE
     }
 
     fn param_info(&self) -> &[ParamInfo] {
         &[ParamInfo {
-            ty: Ty::Geometry,
+            name: "Mesh",
+            refinement: ParamRefinement::Geometry,
             optional: false,
         }]
     }
@@ -680,13 +681,21 @@
 
 pub struct FuncImplSynchronizeMeshFaces;
 impl Func for FuncImplSynchronizeMeshFaces {
+    fn info(&self) -> &FuncInfo {
+        &FuncInfo {
+            name: "Synchronize Faces",
+            return_value_name: "Synchronized Mesh",
+        }
+    }
+
     fn flags(&self) -> FuncFlags {
         FuncFlags::PURE
     }
 
     fn param_info(&self) -> &[ParamInfo] {
         &[ParamInfo {
-            ty: Ty::Geometry,
+            name: "Mesh",
+            refinement: ParamRefinement::Geometry,
             optional: false,
         }]
     }
@@ -733,7 +742,6 @@
 // Import/Export funcs
 pub const FUNC_ID_IMPORT_OBJ_MESH: FuncIdent = FuncIdent(2000);
 
-<<<<<<< HEAD
 // Smoothing funcs
 pub const FUNC_ID_LAPLACIAN_SMOOTHING: FuncIdent = FuncIdent(3000);
 pub const FUNC_ID_LOOP_SUBDIVISION: FuncIdent = FuncIdent(3001);
@@ -743,25 +751,11 @@
 pub const FUNC_ID_SEPARATE_ISOLATED_MESHES: FuncIdent = FuncIdent(9001);
 pub const FUNC_ID_JOIN_MESHES: FuncIdent = FuncIdent(9002);
 pub const FUNC_ID_WELD: FuncIdent = FuncIdent(9003);
+pub const FUNC_ID_REVERT_MESH_FACES: FuncIdent = FuncIdent(9004);
+pub const FUNC_ID_SYNCHRONIZE_MESH_FACES: FuncIdent = FuncIdent(9005);
 
 /// Returns the global set of function definitions available to the
 /// editor.
-=======
-pub const FUNC_ID_CREATE_UV_SPHERE: FuncIdent = FuncIdent(0);
-pub const FUNC_ID_SHRINK_WRAP: FuncIdent = FuncIdent(1);
-pub const FUNC_ID_TRANSFORM: FuncIdent = FuncIdent(2);
-pub const FUNC_ID_LAPLACIAN_SMOOTHING: FuncIdent = FuncIdent(3);
-pub const FUNC_ID_SEPARATE_ISOLATED_MESHES: FuncIdent = FuncIdent(4);
-pub const FUNC_ID_JOIN_MESHES: FuncIdent = FuncIdent(5);
-pub const FUNC_ID_WELD: FuncIdent = FuncIdent(6);
-pub const FUNC_ID_LOOP_SUBDIVISION: FuncIdent = FuncIdent(7);
-pub const FUNC_ID_CREATE_PLANE: FuncIdent = FuncIdent(8);
-pub const FUNC_ID_IMPORT_OBJ_MESH: FuncIdent = FuncIdent(9);
-pub const FUNC_ID_REVERT_MESH_FACES: FuncIdent = FuncIdent(10);
-pub const FUNC_ID_SYNCHRONIZE_MESH_FACES: FuncIdent = FuncIdent(11);
-
-/// Returns the function table for the interpreter.
->>>>>>> e8074e1e
 ///
 /// Note that since funcs can have internal state such as a cache or
 /// random state, two instances of the function table are not always
@@ -799,22 +793,11 @@
     );
     funcs.insert(FUNC_ID_JOIN_MESHES, Box::new(FuncImplJoinMeshes));
     funcs.insert(FUNC_ID_WELD, Box::new(FuncImplWeld));
-<<<<<<< HEAD
-=======
-    funcs.insert(FUNC_ID_LOOP_SUBDIVISION, Box::new(FuncImplLoopSubdivision));
-    funcs.insert(FUNC_ID_CREATE_PLANE, Box::new(FuncImplCreatePlane));
-    funcs.insert(
-        FUNC_ID_IMPORT_OBJ_MESH,
-        Box::new(FuncImplImportObjMesh {
-            importer: Importer::new(EndlessCache::default()),
-        }),
-    );
     funcs.insert(FUNC_ID_REVERT_MESH_FACES, Box::new(FuncImplRevertMeshFaces));
     funcs.insert(
         FUNC_ID_SYNCHRONIZE_MESH_FACES,
         Box::new(FuncImplSynchronizeMeshFaces),
     );
->>>>>>> e8074e1e
 
     funcs
 }