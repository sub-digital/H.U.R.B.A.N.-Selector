use std::iter;

use nalgebra::{Point3, Vector2, Vector3};

use crate::convert::{cast_i32, cast_u32, cast_usize, clamp_cast_i32_to_u32};
use crate::geometry;
use crate::mesh::analysis::BoundingBox;
use crate::plane::Plane;

use super::{primitive, tools, Face, Mesh};

/// Voxel cloud is an abstract representation of points in a block of
/// space. The block is delimited by its beginning and its dimensions, both in
/// the units of the voxels. All voxels have the same dimensions, which can be
/// different in each direction.
///
/// The voxel space is discrete and you can't start it half way in a voxel,
/// therefore its beginning as well as the voxel positions are defined in the
/// voxel-space coordinates. The voxel space starts at the cartesian space
/// origin with voxel coordinates 0, 0, 0. Voxel clouds with the same voxel size
/// are compatible and collateral operations be performed on them.
#[derive(Debug, Clone, serde::Serialize)]
pub struct VoxelCloud {
    block_start: Point3<i32>,
    block_dimensions: Vector3<u32>,
    voxel_dimensions: Vector3<f32>,
    // FIXME: @Optimization Change this to a bit vector
    voxel_map: Vec<bool>,
}

impl VoxelCloud {
    /// Define a new empty block of voxel space, which begins at
    /// `block_start`(in discrete voxel units), has dimensions
    /// `block_dimensions` (in discrete voxel units) and contains voxels sized
    /// `voxel_dimensions` (in model space units).
    pub fn new(
        block_start: &Point3<i32>,
        block_dimensions: &Vector3<u32>,
        voxel_dimensions: &Vector3<f32>,
    ) -> Self {
        assert!(
            voxel_dimensions.x > 0.0 && voxel_dimensions.y > 0.0 && voxel_dimensions.z > 0.0,
            "One or more voxel dimensions are 0.0"
        );
        let map_length = block_dimensions.x * block_dimensions.y * block_dimensions.z;
        VoxelCloud {
            block_start: *block_start,
            block_dimensions: *block_dimensions,
            voxel_dimensions: *voxel_dimensions,
            voxel_map: vec![false; cast_usize(map_length)],
        }
    }

    /// Define a new empty voxel space from a bounding box.
    pub fn from_bounding_box(bounding_box: &BoundingBox, voxel_dimensions: &Vector3<f32>) -> Self {
        assert!(
            voxel_dimensions.x > 0.0 && voxel_dimensions.y > 0.0 && voxel_dimensions.z > 0.0,
            "One or more voxel dimensions are 0.0"
        );
        let min_point = &bounding_box.minimum_point();
        let max_point = &bounding_box.maximum_point();
        let min_x_index = (min_point.x.min(max_point.x) / voxel_dimensions.x).floor() as i32;
        let max_x_index = (min_point.x.max(max_point.x) / voxel_dimensions.x).ceil() as i32;
        let min_y_index = (min_point.y.min(max_point.y) / voxel_dimensions.y).floor() as i32;
        let max_y_index = (min_point.y.max(max_point.y) / voxel_dimensions.y).ceil() as i32;
        let min_z_index = (min_point.z.min(max_point.z) / voxel_dimensions.z).floor() as i32;
        let max_z_index = (min_point.z.max(max_point.z) / voxel_dimensions.z).ceil() as i32;

        let block_start = Point3::new(min_x_index, min_y_index, min_z_index);
        let block_dimensions = Vector3::new(
            cast_u32(max_x_index - min_x_index) + 1,
            cast_u32(max_y_index - min_y_index) + 1,
            cast_u32(max_z_index - min_z_index) + 1,
        );

        VoxelCloud::new(&block_start, &block_dimensions, voxel_dimensions)
    }

    /// Calculate a voxel cloud from an existing mesh.
    pub fn from_mesh(mesh: &Mesh, voxel_dimensions: &Vector3<f32>) -> Self {
        assert!(
            voxel_dimensions.x > 0.0 && voxel_dimensions.y > 0.0 && voxel_dimensions.z > 0.0,
            "One or more voxel dimensions are 0.0"
        );
        // Determine the needed block of voxel space.
        let b_box = BoundingBox::from_meshes(iter::once(mesh));

        let mut voxel_cloud = VoxelCloud::from_bounding_box(&b_box, voxel_dimensions);

        // Going to populate the mesh with points as dense as the smallest voxel dimension.
        let shortest_voxel_dimension = voxel_dimensions
            .x
            .min(voxel_dimensions.y.min(voxel_dimensions.z));

        for face in mesh.faces() {
            match face {
                Face::Triangle(f) => {
                    let point_a = &mesh.vertices()[cast_usize(f.vertices.0)];
                    let point_b = &mesh.vertices()[cast_usize(f.vertices.1)];
                    let point_c = &mesh.vertices()[cast_usize(f.vertices.2)];
                    // Calculate the density of points on the respective face
                    let ab_distance_sq = nalgebra::distance_squared(point_a, point_b);
                    let bc_distance_sq = nalgebra::distance_squared(point_b, point_c);
                    let ca_distance_sq = nalgebra::distance_squared(point_c, point_a);
                    let longest_edge_len = ab_distance_sq
                        .max(bc_distance_sq.max(ca_distance_sq))
                        .sqrt();
                    // Number of face divisions (points) in each direction
                    let divisions = (longest_edge_len / shortest_voxel_dimension).ceil() as usize;
                    let divisions_f32 = divisions as f32;

                    for ui in 0..=divisions {
                        for wi in 0..=divisions {
                            let u_normalized = ui as f32 / divisions_f32;
                            let w_normalized = wi as f32 / divisions_f32;
                            let v_normalized = 1.0 - u_normalized - w_normalized;
                            if v_normalized >= 0.0 {
                                let barycentric =
                                    Point3::new(u_normalized, v_normalized, w_normalized);
                                // Calculate point position in model space
                                let cartesian = geometry::barycentric_to_cartesian(
                                    &barycentric,
                                    &point_a,
                                    &point_b,
                                    &point_c,
                                );
                                // and set a voxel containing the point to be on
                                voxel_cloud.set_voxel_at_cartesian_coords(&cartesian, true);
                            }
                        }
                    }
                }
            }
        }

        voxel_cloud
    }

    /// Returns voxel cloud block start in absolute voxel coordinates
    #[allow(dead_code)]
    pub fn block_start(&self) -> Point3<i32> {
        self.block_start
    }

    /// Returns voxel cloud block end in absolute voxel coordinates
    pub fn block_end(&self) -> Point3<i32> {
        Point3::new(
            self.block_start.x + cast_i32(self.block_dimensions.x) - 1,
            self.block_start.y + cast_i32(self.block_dimensions.y) - 1,
            self.block_start.z + cast_i32(self.block_dimensions.z) - 1,
        )
    }

    /// Returns voxel cloud block dimensions in voxel units
    #[allow(dead_code)]
    pub fn block_dimensions(&self) -> Vector3<u32> {
        self.block_dimensions
    }

    /// Returns single voxel dimensions in model space units
    #[allow(dead_code)]
    pub fn voxel_dimensions(&self) -> Vector3<f32> {
        self.voxel_dimensions
    }

    /// For each existing voxel turn on all neighbor voxels to grow (offset) the
    /// volumes stored in the voxel cloud.

    // FIXME: This is not the most efficient way of doing this, but this
    // function will become obsolete with Distance field.
    pub fn grow_volume(&mut self) {
        let neighbor_offsets = [
            Vector3::new(0, 0, 0),  //self
            Vector3::new(-1, 0, 0), //neighbors
            Vector3::new(1, 0, 0),
            Vector3::new(0, -1, 0),
            Vector3::new(0, 1, 0),
            Vector3::new(0, 0, -1),
            Vector3::new(0, 0, 1),
        ];

        // If the voxels in the existing voxel cloud reach the boundaries of the
        // block, it's needed to grow the block by 1 in each direction.
        let grown_block_start = self.block_start - Vector3::new(1, 1, 1);
        let grown_block_dimensions = self.block_dimensions + Vector3::new(2, 2, 2);

        let original_voxel_map = self.voxel_map.clone();
        let original_block_start = self.block_start;
        let original_block_dimensions = self.block_dimensions;

        self.block_start = grown_block_start;
        self.block_dimensions = grown_block_dimensions;

        let grown_voxel_map_len = cast_usize(
            grown_block_dimensions.x * grown_block_dimensions.y * grown_block_dimensions.z,
        );

        // The original voxel map is shorter, therefore wipe it before resizing.
        for v in self.voxel_map.iter_mut() {
            *v = false;
        }
        self.voxel_map.resize(grown_voxel_map_len, false);

        for grown_index in 0..self.voxel_map.len() {
            let absolute_coords = one_dimensional_to_absolute_three_dimensional_coordinate(
                grown_index,
                &grown_block_start,
                &grown_block_dimensions,
            )
            .expect("Index out of bounds");

            if let Some(original_index) = absolute_three_dimensional_coordinate_to_one_dimensional(
                &absolute_coords,
                &original_block_start,
                &original_block_dimensions,
            ) {
                if original_voxel_map[original_index] {
                    // set self an also its neighbors to be on
                    for neighbor_offset in &neighbor_offsets {
                        self.set_voxel_at_absolute_coords(
                            &(absolute_coords + neighbor_offset),
                            true,
                        );
                    }
                }
            }
        }
    }

    /// Gets the state of a voxel defined in voxel coordinates relative to the
    /// voxel block start.
    pub fn voxel_at_relative_coords(&self, relative_coords: &Point3<i32>) -> Option<bool> {
        relative_three_dimensional_coordinate_to_one_dimensional(
            relative_coords,
            &self.block_dimensions,
        )
        .map(|index| self.voxel_map[index])
    }

    /// Gets the state of a voxel defined in absolute voxel coordinates
    /// (relative to the voxel space origin).
    pub fn voxel_at_absolute_coords(&self, absolute_coords: &Point3<i32>) -> Option<bool> {
        absolute_three_dimensional_coordinate_to_one_dimensional(
            absolute_coords,
            &self.block_start,
            &self.block_dimensions,
        )
        .map(|index| self.voxel_map[index])
    }

    /// Gets the state of a voxel containing the input point defined in model
    /// space coordinates.
    #[allow(dead_code)]
    pub fn voxel_at_cartesian_coords(&self, point: &Point3<f32>) -> Option<bool> {
        let voxel_coords = cartesian_to_absolute_voxel_coords(point, &self.voxel_dimensions);
        self.voxel_at_absolute_coords(&voxel_coords)
    }

    /// Sets the state of a voxel defined in voxel coordinates relative to the
    /// voxel block start.
    #[allow(dead_code)]
    pub fn set_voxel_at_relative_coords(&mut self, relative_coords: &Point3<i32>, state: bool) {
        let index = relative_three_dimensional_coordinate_to_one_dimensional(
            relative_coords,
            &self.block_dimensions,
        )
        .expect("Coordinates out of bounds");
        self.voxel_map[cast_usize(index)] = state;
    }

    /// Sets the state of a voxel defined in absolute voxel coordinates
    /// (relative to the voxel space origin).
    pub fn set_voxel_at_absolute_coords(&mut self, absolute_coords: &Point3<i32>, state: bool) {
        let index = absolute_three_dimensional_coordinate_to_one_dimensional(
            absolute_coords,
            &self.block_start,
            &self.block_dimensions,
        )
        .expect("Coordinates out of bounds");
        self.voxel_map[cast_usize(index)] = state;
    }

    /// Sets the state of a voxel containing the input point defined in model
    /// space coordinates.
    pub fn set_voxel_at_cartesian_coords(&mut self, point: &Point3<f32>, state: bool) {
        let voxel_coords = cartesian_to_absolute_voxel_coords(point, &self.voxel_dimensions);
        self.set_voxel_at_absolute_coords(&voxel_coords, state);
    }

    /// Resize the voxel cloud block to match new block start and block dimensions.
    ///
    /// This clips the outstanding parts of the original voxel cloud.
    pub fn resize(
        &mut self,
        resized_block_start: &Point3<i32>,
        resized_block_dimensions: &Vector3<u32>,
    ) {
        if resized_block_start != &self.block_start
            || resized_block_dimensions != &self.block_dimensions
        {
            let original_voxel_map = self.voxel_map.clone();
            let original_block_start = self.block_start;
            let original_block_dimensions = self.block_dimensions;

            self.block_start = *resized_block_start;
            self.block_dimensions = *resized_block_dimensions;

            let resized_voxel_map_len = cast_usize(
                resized_block_dimensions.x
                    * resized_block_dimensions.y
                    * resized_block_dimensions.z,
            );

            self.voxel_map.resize(resized_voxel_map_len, false);

            for resized_index in 0..self.voxel_map.len() {
                let absolute_coords = one_dimensional_to_absolute_three_dimensional_coordinate(
                    resized_index,
                    resized_block_start,
                    resized_block_dimensions,
                )
                .expect("Index out of bounds");

                self.voxel_map[resized_index] =
                    match absolute_three_dimensional_coordinate_to_one_dimensional(
                        &absolute_coords,
                        &original_block_start,
                        &original_block_dimensions,
                    ) {
                        Some(original_index) => original_voxel_map[original_index],
                        _ => false,
                    }
            }
        }
    }

<<<<<<< HEAD
    /// Computes boundaries of volumes contained in voxel cloud. Returns tuple
    /// (block_start, block_dimensions). For empty voxel clouds returns the
    /// original block start and zero block dimensions.
    pub fn compute_volume_boundaries(&self) -> (Point3<i32>, Vector3<u32>) {
=======
    /// Resize the existing voxel cloud block to exactly fit the volumetric
    /// geometry. This mutates the existing voxel cloud.
    #[allow(dead_code)]
    pub fn shrink_to_fit(&mut self) {
>>>>>>> 60d18d86
        let mut min: Vector3<i32> =
            Vector3::new(i32::max_value(), i32::max_value(), i32::max_value());
        let mut max: Vector3<i32> =
            Vector3::new(i32::min_value(), i32::min_value(), i32::min_value());
        for (i, v) in self.voxel_map.iter().enumerate() {
            if *v {
                let relative_coords = one_dimensional_to_relative_three_dimensional_coordinate(
                    i,
                    &self.block_dimensions,
                )
                .expect("Out of bounds");
                if relative_coords.x < min.x {
                    min.x = relative_coords.x;
                }
                if relative_coords.x > max.x {
                    max.x = relative_coords.x;
                }
                if relative_coords.y < min.y {
                    min.y = relative_coords.y;
                }
                if relative_coords.y > max.y {
                    max.y = relative_coords.y;
                }
                if relative_coords.z < min.z {
                    min.z = relative_coords.z;
                }
                if relative_coords.z > max.z {
                    max.z = relative_coords.z;
                }
            }
        }
        // It's enough to check one of the values because if anything is found,
        // all the values would change.
        if min.x == i32::max_value() {
            assert_eq!(
                min.y,
                i32::max_value(),
                "Voxel cloud emptiness check failed"
            );
            assert_eq!(
                min.z,
                i32::max_value(),
                "Voxel cloud emptiness check failed"
            );
            assert_eq!(
                max.x,
                i32::min_value(),
                "Voxel cloud emptiness check failed"
            );
            assert_eq!(
                max.y,
                i32::min_value(),
                "Voxel cloud emptiness check failed"
            );
            assert_eq!(
                max.z,
                i32::min_value(),
                "Voxel cloud emptiness check failed"
            );
            (self.block_start, Vector3::zeros())
        } else {
<<<<<<< HEAD
            (
                self.block_start + min,
                Vector3::new(
                    clamp_cast_i32_to_u32(max.x - min.x),
                    clamp_cast_i32_to_u32(max.y - min.y),
                    clamp_cast_i32_to_u32(max.z - min.z),
                ),
            )
=======
            let block_dimensions = Vector3::new(
                clamp_cast_i32_to_u32(max.x - min.x + 1),
                clamp_cast_i32_to_u32(max.y - min.y + 1),
                clamp_cast_i32_to_u32(max.z - min.z + 1),
            );
            self.resize(&(self.block_start + min), &block_dimensions);
>>>>>>> 60d18d86
        }
    }

    /// Resize the voxel cloud block to exactly fit the volumetric geometry.
    /// Returns None for empty the voxel cloud.
    #[allow(dead_code)]
    pub fn shrink_to_fit(&mut self) {
        let (shrunk_block_start, shrunk_block_dimensions) = self.compute_volume_boundaries();
        self.resize(&shrunk_block_start, &shrunk_block_dimensions);
    }

    /// Calculates a simple triangulated welded mesh from the current state of
    /// the voxel cloud.
    ///
    /// For watertight meshes this creates both, outer and inner boundary mesh.
    /// There is also a high risk of generating a non-manifold mesh if some
    /// voxels touch only diagonally.
    pub fn to_mesh(&self) -> Option<Mesh> {
        if self.block_dimensions.x == 0
            || self.block_dimensions.y == 0
            || self.block_dimensions.z == 0
        {
            return None;
        }

        // A collection of rectangular meshes (two triangles) defining an outer
        // envelope of volumes stored in the voxel cloud
        let mut plane_meshes: Vec<Mesh> = Vec::new();

        struct VoxelMeshHelper {
            plane: Plane,
            direction_to_wall: Vector3<f32>,
            direction_to_neighbor: Vector3<i32>,
            voxel_dimensions: Vector2<f32>,
        }

        // Pre-calculated geometry helpers
        let neighbor_helpers = [
            VoxelMeshHelper {
                //top
                plane: Plane::new(
                    &Point3::origin(),
                    &Vector3::new(1.0, 0.0, 0.0),
                    &Vector3::new(0.0, 1.0, 0.0),
                ),
                direction_to_wall: Vector3::new(0.0, 0.0, self.voxel_dimensions.z / 2.0),
                direction_to_neighbor: Vector3::new(0, 0, 1),
                voxel_dimensions: Vector2::new(self.voxel_dimensions.x, self.voxel_dimensions.y),
            },
            VoxelMeshHelper {
                //bottom
                plane: Plane::new(
                    &Point3::origin(),
                    &Vector3::new(1.0, 0.0, 0.0),
                    &Vector3::new(0.0, -1.0, 0.0),
                ),
                direction_to_wall: Vector3::new(0.0, 0.0, -self.voxel_dimensions.z / 2.0),
                direction_to_neighbor: Vector3::new(0, 0, -1),
                voxel_dimensions: Vector2::new(self.voxel_dimensions.x, self.voxel_dimensions.y),
            },
            VoxelMeshHelper {
                //right
                plane: Plane::new(
                    &Point3::origin(),
                    &Vector3::new(0.0, 1.0, 0.0),
                    &Vector3::new(0.0, 0.0, 1.0),
                ),
                direction_to_wall: Vector3::new(self.voxel_dimensions.x / 2.0, 0.0, 0.0),
                direction_to_neighbor: Vector3::new(1, 0, 0),
                voxel_dimensions: Vector2::new(self.voxel_dimensions.y, self.voxel_dimensions.z),
            },
            VoxelMeshHelper {
                //left
                plane: Plane::new(
                    &Point3::origin(),
                    &Vector3::new(0.0, -1.0, 0.0),
                    &Vector3::new(0.0, 0.0, 1.0),
                ),
                direction_to_wall: Vector3::new(-self.voxel_dimensions.x / 2.0, 0.0, 0.0),
                direction_to_neighbor: Vector3::new(-1, 0, 0),
                voxel_dimensions: Vector2::new(self.voxel_dimensions.y, self.voxel_dimensions.z),
            },
            VoxelMeshHelper {
                //front
                plane: Plane::new(
                    &Point3::origin(),
                    &Vector3::new(1.0, 0.0, 0.0),
                    &Vector3::new(0.0, 0.0, 1.0),
                ),
                direction_to_wall: Vector3::new(0.0, -self.voxel_dimensions.y / 2.0, 0.0),
                direction_to_neighbor: Vector3::new(0, -1, 0),
                voxel_dimensions: Vector2::new(self.voxel_dimensions.x, self.voxel_dimensions.z),
            },
            VoxelMeshHelper {
                //rear
                plane: Plane::new(
                    &Point3::origin(),
                    &Vector3::new(-1.0, 0.0, 0.0),
                    &Vector3::new(0.0, 0.0, 1.0),
                ),
                direction_to_wall: Vector3::new(0.0, self.voxel_dimensions.y / 2.0, 0.0),
                direction_to_neighbor: Vector3::new(0, 1, 0),
                voxel_dimensions: Vector2::new(self.voxel_dimensions.x, self.voxel_dimensions.z),
            },
        ];

        // Iterate through the voxel cloud
        for (one_dimensional_coord, voxel) in self.voxel_map.iter().enumerate() {
            // If the current voxel is on
            if *voxel {
                let voxel_coords = one_dimensional_to_relative_three_dimensional_coordinate(
                    one_dimensional_coord,
                    &self.block_dimensions,
                )
                .expect("Out of bounds");
                // calculate the position of its center in model space coordinates
                let voxel_center = relative_voxel_to_cartesian_coords(
                    &voxel_coords,
                    &self.block_start,
                    &self.voxel_dimensions,
                );
                // and check if there is any voxel around it
                for helper in &neighbor_helpers {
                    match self
                        .voxel_at_relative_coords(&(voxel_coords + helper.direction_to_neighbor))
                    {
                        // if there isn't or if the current voxel is on the
                        // boundary of the voxel space block
                        Some(false) | None => {
                            // add a horizontal rectangle
                            plane_meshes.push(primitive::create_mesh_plane(
                                Plane::from_origin_and_plane(
                                    // above the voxel center half way the height of the voxel
                                    &(voxel_center + helper.direction_to_wall),
                                    // align it properly
                                    &helper.plane,
                                ),
                                // and set its size to match the
                                // dimensions of the top side of a voxel
                                helper.voxel_dimensions,
                            ));
                        }
                        // if there is a neighbor above the current voxel,
                        // it means no boundary side of the voxel box should
                        // be materialized
                        _ => {}
                    }
                }
            }
        }

        // Join separate mesh planes into one mesh
        let joined_voxel_mesh = tools::join_multiple_meshes(&plane_meshes);
        let min_voxel_dimension = self
            .voxel_dimensions
            .x
            .min(self.voxel_dimensions.y.min(self.voxel_dimensions.z));
        // and weld naked edges
        tools::weld(&joined_voxel_mesh, (min_voxel_dimension as f32) / 4.0)
    }

    #[allow(dead_code)]
    pub fn bounding_box(&self) -> BoundingBox {
        let voxel_dimensions = self.voxel_dimensions;
        let block_start = self.block_start;
        let block_end = self.block_end();
        BoundingBox::new(
            Point3::new(
                block_start.x as f32 * voxel_dimensions.x,
                block_start.y as f32 * voxel_dimensions.y,
                block_start.z as f32 * voxel_dimensions.z,
            ),
            Point3::new(
                block_end.x as f32 * voxel_dimensions.x,
                block_end.y as f32 * voxel_dimensions.y,
                block_end.z as f32 * voxel_dimensions.z,
            ),
        )
    }

    #[allow(dead_code)]
    pub fn volume_bounding_box(&self) -> BoundingBox {
        let voxel_dimensions = self.voxel_dimensions;
        let (volume_start, volume_dimensions) = self.compute_volume_boundaries();
        BoundingBox::new(
            Point3::new(
                (volume_start.x as f32 - 0.5) * voxel_dimensions.x,
                (volume_start.y as f32 - 0.5) * voxel_dimensions.y,
                (volume_start.z as f32 - 0.5) * voxel_dimensions.z,
            ),
            Point3::new(
                (volume_start.x as f32 + volume_dimensions.x as f32 + 0.5) * voxel_dimensions.x,
                (volume_start.y as f32 + volume_dimensions.x as f32 + 0.5) * voxel_dimensions.y,
                (volume_start.z as f32 + volume_dimensions.x as f32 + 0.5) * voxel_dimensions.z,
            ),
        )
    }
}

/// Computes an index to the linear representation of the voxel block from
/// voxel coordinates relative to the voxel space block start.
///
/// Returns None if out of bounds.
fn relative_three_dimensional_coordinate_to_one_dimensional(
    relative_coords: &Point3<i32>,
    block_dimensions: &Vector3<u32>,
) -> Option<usize> {
    if relative_coords
        .iter()
        .enumerate()
        .all(|(i, coord)| *coord >= 0 && *coord < cast_i32(block_dimensions[i]))
    {
        let index = relative_coords.z * cast_i32(block_dimensions.x) * cast_i32(block_dimensions.y)
            + relative_coords.y * cast_i32(block_dimensions.x)
            + relative_coords.x;
        Some(cast_usize(index))
    } else {
        None
    }
}

/// Computes a voxel position relative to the block start (relative
/// coordinate) from an index to the linear representation of the voxel
/// block.
///
/// Returns None if out of bounds.
fn one_dimensional_to_relative_three_dimensional_coordinate(
    one_dimensional: usize,
    block_dimensions: &Vector3<u32>,
) -> Option<Point3<i32>> {
    let voxel_map_len = cast_usize(block_dimensions.x * block_dimensions.y * block_dimensions.z);
    if one_dimensional < voxel_map_len {
        let one_dimensional_i32 = cast_i32(one_dimensional);
        let horizontal_area_i32 = cast_i32(block_dimensions.x * block_dimensions.y);
        let x_dimension_i32 = cast_i32(block_dimensions.x);
        let z = one_dimensional_i32 / horizontal_area_i32;
        let y = (one_dimensional_i32 % horizontal_area_i32) / x_dimension_i32;
        let x = one_dimensional_i32 % x_dimension_i32;
        Some(Point3::new(x, y, z))
    } else {
        None
    }
}

/// Gets the index to the voxel map from absolute voxel coordinates
/// (relative to the voxel space origin).
///
/// Returns None if out of bounds.
fn absolute_three_dimensional_coordinate_to_one_dimensional(
    absolute_coords: &Point3<i32>,
    block_start: &Point3<i32>,
    block_dimensions: &Vector3<u32>,
) -> Option<usize> {
    let relative_coords = absolute_coords - block_start.coords;
    relative_three_dimensional_coordinate_to_one_dimensional(&relative_coords, block_dimensions)
}

/// Computes a voxel position relative to the model space origin (absolute
/// coordinate) from an index to the linear representation of the voxel
/// block.
///
/// Returns None if out of bounds.
fn one_dimensional_to_absolute_three_dimensional_coordinate(
    one_dimensional: usize,
    block_start: &Point3<i32>,
    block_dimensions: &Vector3<u32>,
) -> Option<Point3<i32>> {
    one_dimensional_to_relative_three_dimensional_coordinate(one_dimensional, block_dimensions)
        .map(|relative| relative + block_start.coords)
}

/// Calculates the voxel-space coordinates of a voxel containing the input
/// point.
fn cartesian_to_absolute_voxel_coords(
    point: &Point3<f32>,
    voxel_dimensions: &Vector3<f32>,
) -> Point3<i32> {
    assert!(
        !approx::relative_eq!(voxel_dimensions.x, 0.0)
            && !approx::relative_eq!(voxel_dimensions.y, 0.0)
            && !approx::relative_eq!(voxel_dimensions.z, 0.0),
        "Voxel dimensions can't be 0.0"
    );
    Point3::new(
        (point.x / voxel_dimensions.x).round() as i32,
        (point.y / voxel_dimensions.y).round() as i32,
        (point.z / voxel_dimensions.z).round() as i32,
    )
}

/// Calculates the voxel-space coordinates of a voxel containing the input
/// point.
#[allow(dead_code)]
fn cartesian_to_relative_voxel_coords(
    point: &Point3<f32>,
    block_start: &Point3<i32>,
    voxel_dimensions: Vector3<f32>,
) -> Point3<i32> {
    assert!(
        !approx::relative_eq!(voxel_dimensions.x, 0.0)
            && !approx::relative_eq!(voxel_dimensions.y, 0.0)
            && !approx::relative_eq!(voxel_dimensions.z, 0.0),
        "Voxel dimensions can't be 0.0"
    );
    Point3::new(
        (point.x / voxel_dimensions.x).round() as i32 - block_start.x,
        (point.y / voxel_dimensions.y).round() as i32 - block_start.y,
        (point.z / voxel_dimensions.z).round() as i32 - block_start.z,
    )
}

/// Calculates the center of a voxel in model-space coordinates from
/// absolute voxel coordinates (relative to the voxel space origin).
#[allow(dead_code)]
fn absolute_voxel_to_cartesian_coords(
    absolute_coords: &Point3<i32>,
    voxel_dimensions: Vector3<f32>,
) -> Point3<f32> {
    assert!(
        !approx::relative_eq!(voxel_dimensions.x, 0.0)
            && !approx::relative_eq!(voxel_dimensions.y, 0.0)
            && !approx::relative_eq!(voxel_dimensions.z, 0.0),
        "Voxel dimensions can't be 0.0"
    );
    Point3::new(
        absolute_coords.x as f32 * voxel_dimensions.x,
        absolute_coords.y as f32 * voxel_dimensions.y,
        absolute_coords.z as f32 * voxel_dimensions.z,
    )
}

/// Calculates the center of a voxel in model-space coordinates from voxel
/// coordinates relative to the voxel block start.
fn relative_voxel_to_cartesian_coords(
    relative_coords: &Point3<i32>,
    block_start: &Point3<i32>,
    voxel_dimensions: &Vector3<f32>,
) -> Point3<f32> {
    assert!(
        !approx::relative_eq!(voxel_dimensions.x, 0.0)
            && !approx::relative_eq!(voxel_dimensions.y, 0.0)
            && !approx::relative_eq!(voxel_dimensions.z, 0.0),
        "Voxel dimensions can't be 0.0"
    );
    Point3::new(
        (relative_coords.x + block_start.x) as f32 * voxel_dimensions.x,
        (relative_coords.y + block_start.y) as f32 * voxel_dimensions.y,
        (relative_coords.z + block_start.z) as f32 * voxel_dimensions.z,
    )
}

/// Converts relative voxel coordinates into relative voxel coordinates
#[allow(dead_code)]
fn absolute_to_relative_voxel_coords(
    absolute_coords: &Point3<i32>,
    block_start: &Point3<i32>,
) -> Point3<i32> {
    absolute_coords - block_start.coords
}

/// Converts absolute voxel coordinates into relative voxel coordinates
#[allow(dead_code)]
fn relative_to_absolute_voxel_coords(
    relative_coords: &Point3<i32>,
    block_start: &Point3<i32>,
) -> Point3<i32> {
    relative_coords + block_start.coords
}

#[cfg(test)]
mod tests {
    use nalgebra::Rotation3;

    use crate::mesh::{analysis, topology, NormalStrategy};

    use super::*;

    // FIXME: Snapshot testing
    fn torus() -> (Vec<(u32, u32, u32)>, Vec<Point3<f32>>) {
        let vertices = vec![
            Point3::new(0.566987, -1.129e-11, 0.25),
            Point3::new(-0.716506, 1.241025, 0.25),
            Point3::new(-0.283494, 0.491025, 0.25),
            Point3::new(-0.716506, -1.241025, 0.25),
            Point3::new(-0.283494, -0.491025, 0.25),
            Point3::new(1.0, -1.129e-11, -0.5),
            Point3::new(1.433013, -1.129e-11, 0.25),
            Point3::new(-0.5, 0.866025, -0.5),
            Point3::new(-0.5, -0.866025, -0.5),
        ];

        let faces = vec![
            (4, 3, 6),
            (0, 6, 2),
            (2, 1, 3),
            (8, 4, 0),
            (3, 8, 6),
            (5, 0, 7),
            (6, 5, 7),
            (7, 2, 4),
            (1, 7, 8),
            (4, 6, 0),
            (6, 1, 2),
            (2, 3, 4),
            (8, 0, 5),
            (8, 5, 6),
            (0, 2, 7),
            (6, 7, 1),
            (7, 4, 8),
            (1, 8, 3),
        ];

        (faces, vertices)
    }

    #[test]
    fn test_voxel_cloud_from_mesh_for_torus() {
        let (faces, vertices) = torus();
        let mesh = Mesh::from_triangle_faces_with_vertices_and_computed_normals(
            faces,
            vertices,
            NormalStrategy::Sharp,
        );
        let voxel_cloud = VoxelCloud::from_mesh(&mesh, &Vector3::new(1.0, 1.0, 1.0));

        insta::assert_json_snapshot!("torus_after_voxelization", &voxel_cloud);
    }

    #[test]
    fn test_voxel_cloud_from_mesh_for_sphere() {
        let mesh = primitive::create_uv_sphere(
            Point3::origin(),
            Rotation3::identity(),
            Vector3::new(1.0, 1.0, 1.0),
            10,
            10,
            NormalStrategy::Sharp,
        );

        let voxel_cloud = VoxelCloud::from_mesh(&mesh, &Vector3::new(0.5, 0.5, 0.5));

        insta::assert_json_snapshot!("sphere_after_voxelization", &voxel_cloud);
    }

    #[test]
    fn test_voxel_cloud_three_dimensional_to_one_dimensional_and_back_relative() {
        let voxel_cloud = VoxelCloud::new(
            &Point3::origin(),
            &Vector3::new(3, 4, 5),
            &Vector3::new(1.5, 2.5, 3.5),
        );
        for z in 0..voxel_cloud.block_dimensions.z {
            for y in 0..voxel_cloud.block_dimensions.y {
                for x in 0..voxel_cloud.block_dimensions.x {
                    let relative_position = Point3::new(cast_i32(x), cast_i32(y), cast_i32(z));
                    let one_dimensional = relative_three_dimensional_coordinate_to_one_dimensional(
                        &relative_position,
                        &voxel_cloud.block_dimensions(),
                    )
                    .unwrap();
                    let three_dimensional =
                        one_dimensional_to_relative_three_dimensional_coordinate(
                            one_dimensional,
                            &voxel_cloud.block_dimensions(),
                        )
                        .unwrap();
                    assert_eq!(relative_position, three_dimensional);
                }
            }
        }
    }

    #[test]
    fn test_voxel_cloud_get_set_for_single_voxel() {
        let mut voxel_cloud = VoxelCloud::new(
            &Point3::origin(),
            &Vector3::new(1, 1, 1),
            &Vector3::new(1.0, 1.0, 1.0),
        );
        let before = voxel_cloud
            .voxel_at_relative_coords(&Point3::new(0, 0, 0))
            .unwrap();
        voxel_cloud.set_voxel_at_relative_coords(&Point3::new(0, 0, 0), true);
        let after = voxel_cloud
            .voxel_at_relative_coords(&Point3::new(0, 0, 0))
            .unwrap();
        assert!(!before);
        assert!(after);
    }

    #[test]
    fn test_voxel_cloud_single_voxel_to_mesh_produces_synchronized_mesh() {
        let mut voxel_cloud = VoxelCloud::new(
            &Point3::origin(),
            &Vector3::new(1, 1, 1),
            &Vector3::new(1.0, 1.0, 1.0),
        );
        voxel_cloud.set_voxel_at_relative_coords(&Point3::new(0, 0, 0), true);

        let voxel_mesh = voxel_cloud.to_mesh().unwrap();

        let v2f = topology::compute_vertex_to_face_topology(&voxel_mesh);
        let f2f = topology::compute_face_to_face_topology(&voxel_mesh, &v2f);
        let voxel_mesh_synced = tools::synchronize_mesh_winding(&voxel_mesh, &f2f);

        assert!(analysis::are_similar(&voxel_mesh, &voxel_mesh_synced));
    }

    #[test]
    fn test_voxel_cloud_resize_zero_to_nonzero_all_false() {
        let mut voxel_cloud = VoxelCloud::new(
            &Point3::origin(),
            &Vector3::zeros(),
            &Vector3::new(1.0, 1.0, 1.0),
        );
        voxel_cloud.resize(&Point3::origin(), &Vector3::new(1, 1, 1));

        let voxel = voxel_cloud
            .voxel_at_relative_coords(&Point3::new(0, 0, 0))
            .unwrap();

        assert!(!voxel);
    }

    #[test]
    fn test_voxel_cloud_resize_zero_to_nonzero_correct_start_and_dimensions() {
        let mut voxel_cloud = VoxelCloud::new(
            &Point3::origin(),
            &Vector3::zeros(),
            &Vector3::new(1.0, 1.0, 1.0),
        );
        let new_origin = Point3::new(1, 2, 3);
        let new_block_dimensions = Vector3::new(4, 5, 6);
        voxel_cloud.resize(&new_origin, &new_block_dimensions);

        assert_eq!(voxel_cloud.block_start(), new_origin);
        assert_eq!(voxel_cloud.block_dimensions(), new_block_dimensions);
        assert_eq!(voxel_cloud.voxel_map.len(), 4 * 5 * 6);
    }

    #[test]
    fn test_voxel_cloud_resize_nonzero_to_zero_correct_start_and_dimensions() {
        let mut voxel_cloud = VoxelCloud::new(
            &Point3::new(1, 2, 3),
            &Vector3::new(4, 5, 6),
            &Vector3::new(1.0, 1.0, 1.0),
        );
        let new_origin = Point3::origin();
        let new_block_dimensions = Vector3::zeros();
        voxel_cloud.resize(&new_origin, &new_block_dimensions);

        assert_eq!(voxel_cloud.block_start(), new_origin);
        assert_eq!(voxel_cloud.block_dimensions(), new_block_dimensions);
        assert_eq!(voxel_cloud.voxel_map.len(), 0);
    }

    #[test]
    fn test_voxel_cloud_resize_nonzero_to_smaller_nonzero_correct_start_and_dimensions() {
        let mut voxel_cloud = VoxelCloud::new(
            &Point3::origin(),
            &Vector3::new(4, 5, 6),
            &Vector3::new(1.0, 1.0, 1.0),
        );
        let new_origin = Point3::new(1, 2, 3);
        let new_block_dimensions = Vector3::new(1, 2, 3);
        voxel_cloud.resize(&new_origin, &new_block_dimensions);

        assert_eq!(voxel_cloud.block_start(), new_origin);
        assert_eq!(voxel_cloud.block_dimensions(), new_block_dimensions);
        assert_eq!(voxel_cloud.voxel_map.len(), 1 * 2 * 3);
    }

    #[test]
    fn test_voxel_cloud_resize_nonzero_to_larger_nonzero_correct_start_and_dimensions() {
        let mut voxel_cloud = VoxelCloud::new(
            &Point3::origin(),
            &Vector3::new(1, 2, 3),
            &Vector3::new(1.0, 1.0, 1.0),
        );
        let new_origin = Point3::new(1, 2, 3);
        let new_block_dimensions = Vector3::new(4, 5, 6);
        voxel_cloud.resize(&new_origin, &new_block_dimensions);

        assert_eq!(voxel_cloud.block_start(), new_origin);
        assert_eq!(voxel_cloud.block_dimensions(), new_block_dimensions);
        assert_eq!(voxel_cloud.voxel_map.len(), 4 * 5 * 6);
    }

    #[test]
    fn test_voxel_cloud_resize_nonzero_to_larger_nonzero_grown_contains_false_rest_original() {
        let original_origin = Point3::new(0i32, 0i32, 0i32);
        let original_block_dimensions = Vector3::new(1u32, 10u32, 3u32);
        let original_block_end = Point3::new(
            original_origin.x + cast_i32(original_block_dimensions.x) - 1,
            original_origin.y + cast_i32(original_block_dimensions.y) - 1,
            original_origin.z + cast_i32(original_block_dimensions.z) - 1,
        );
        let mut voxel_cloud = VoxelCloud::new(
            &original_origin,
            &original_block_dimensions,
            &Vector3::new(1.0, 1.0, 1.0),
        );

        for v in voxel_cloud.voxel_map.iter_mut() {
            *v = true;
        }

        let new_origin = Point3::new(-1, 2, 3);
        let new_block_dimensions = Vector3::new(4, 5, 6);
        voxel_cloud.resize(&new_origin, &new_block_dimensions);

        for (i, v) in voxel_cloud.voxel_map.iter().enumerate() {
            let coords = one_dimensional_to_absolute_three_dimensional_coordinate(
                i,
                &voxel_cloud.block_start(),
                &voxel_cloud.block_dimensions(),
            )
            .unwrap();

            if coords.x < original_origin.x
                || coords.y < original_origin.y
                || coords.z < original_origin.z
                || coords.x > original_block_end.x
                || coords.y > original_block_end.y
                || coords.z > original_block_end.z
            {
                assert!(!v);
            } else {
                assert!(v);
            }
        }
    }

    #[test]
    fn test_voxel_cloud_shrink_to_volume() {
        let mut voxel_cloud = VoxelCloud::new(
            &Point3::origin(),
            &Vector3::new(4, 5, 6),
            &Vector3::new(1.0, 1.0, 1.0),
        );
        voxel_cloud.set_voxel_at_relative_coords(&Point3::new(1, 1, 1), true);
        voxel_cloud.shrink_to_fit();

        assert_eq!(voxel_cloud.block_start(), Point3::new(1, 1, 1));
        assert_eq!(voxel_cloud.block_dimensions(), Vector3::new(1, 1, 1));
        assert_eq!(voxel_cloud.voxel_map.len(), 1);
        assert!(voxel_cloud
            .voxel_at_relative_coords(&Point3::new(0, 0, 0))
            .unwrap());
    }

    #[test]
    fn test_voxel_cloud_shrink_to_empty() {
        let mut voxel_cloud = VoxelCloud::new(
            &Point3::origin(),
            &Vector3::new(4, 5, 6),
            &Vector3::new(1.0, 1.0, 1.0),
        );
        voxel_cloud.shrink_to_fit();

        assert_eq!(voxel_cloud.block_start(), Point3::origin());
        assert_eq!(voxel_cloud.block_dimensions(), Vector3::new(0, 0, 0));
        assert_eq!(voxel_cloud.voxel_map.len(), 0);
    }
}<|MERGE_RESOLUTION|>--- conflicted
+++ resolved
@@ -334,17 +334,10 @@
         }
     }
 
-<<<<<<< HEAD
     /// Computes boundaries of volumes contained in voxel cloud. Returns tuple
     /// (block_start, block_dimensions). For empty voxel clouds returns the
     /// original block start and zero block dimensions.
     pub fn compute_volume_boundaries(&self) -> (Point3<i32>, Vector3<u32>) {
-=======
-    /// Resize the existing voxel cloud block to exactly fit the volumetric
-    /// geometry. This mutates the existing voxel cloud.
-    #[allow(dead_code)]
-    pub fn shrink_to_fit(&mut self) {
->>>>>>> 60d18d86
         let mut min: Vector3<i32> =
             Vector3::new(i32::max_value(), i32::max_value(), i32::max_value());
         let mut max: Vector3<i32> =
@@ -406,23 +399,12 @@
             );
             (self.block_start, Vector3::zeros())
         } else {
-<<<<<<< HEAD
-            (
-                self.block_start + min,
-                Vector3::new(
-                    clamp_cast_i32_to_u32(max.x - min.x),
-                    clamp_cast_i32_to_u32(max.y - min.y),
-                    clamp_cast_i32_to_u32(max.z - min.z),
-                ),
-            )
-=======
             let block_dimensions = Vector3::new(
                 clamp_cast_i32_to_u32(max.x - min.x + 1),
                 clamp_cast_i32_to_u32(max.y - min.y + 1),
                 clamp_cast_i32_to_u32(max.z - min.z + 1),
             );
-            self.resize(&(self.block_start + min), &block_dimensions);
->>>>>>> 60d18d86
+            ((self.block_start + min), block_dimensions)
         }
     }
 
