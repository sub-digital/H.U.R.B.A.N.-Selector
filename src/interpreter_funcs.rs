use std::cmp;
use std::collections::HashMap;
use std::sync::Arc;

use nalgebra::base::Vector3;

use crate::convert::cast_u32;
use crate::geometry;
use crate::interpreter::{Func, FuncFlags, FuncIdent, ParamInfo, Ty, Value};
use crate::mesh_smoothing;
use crate::mesh_tools;
use crate::mesh_topology_analysis;
use crate::operations::shrink_wrap::{self, ShrinkWrapParams};
use crate::operations::transform;

pub struct FuncImplCreateUvSphere;
impl Func for FuncImplCreateUvSphere {
    fn flags(&self) -> FuncFlags {
        FuncFlags::PURE
    }

    fn param_info(&self) -> &[ParamInfo] {
        &[
            ParamInfo {
                ty: Ty::Float,
                optional: false,
            },
            ParamInfo {
                ty: Ty::Uint,
                optional: false,
            },
            ParamInfo {
                ty: Ty::Uint,
                optional: false,
            },
        ]
    }

    fn return_ty(&self) -> Ty {
        Ty::Geometry
    }

    fn call(&self, args: &[Value]) -> Value {
        let scale = args[0].unwrap_float();
        let n_parallels = args[1].unwrap_uint();
        let n_meridians = args[2].unwrap_uint();

        let value = geometry::uv_sphere([0.0, 0.0, 0.0], scale, n_parallels, n_meridians);

        Value::Geometry(Arc::new(value))
    }
}

pub struct FuncImplShrinkWrap;
impl Func for FuncImplShrinkWrap {
    fn flags(&self) -> FuncFlags {
        FuncFlags::PURE
    }

    fn param_info(&self) -> &[ParamInfo] {
        &[
            ParamInfo {
                ty: Ty::Geometry,
                optional: false,
            },
            ParamInfo {
                ty: Ty::Uint,
                optional: false,
            },
        ]
    }

    fn return_ty(&self) -> Ty {
        Ty::Geometry
    }

    fn call(&self, args: &[Value]) -> Value {
        let value = shrink_wrap::shrink_wrap(ShrinkWrapParams {
            geometry: args[0].unwrap_geometry(),
            sphere_density: cast_u32(args[1].unwrap_uint()),
        });

        Value::Geometry(Arc::new(value))
    }
}

pub struct FuncImplTransform;
impl Func for FuncImplTransform {
    fn flags(&self) -> FuncFlags {
        FuncFlags::PURE
    }

    fn param_info(&self) -> &[ParamInfo] {
        &[
            ParamInfo {
                ty: Ty::Geometry,
                optional: false,
            },
            ParamInfo {
                ty: Ty::Float3,
                optional: true,
            },
            ParamInfo {
                ty: Ty::Float3,
                optional: true,
            },
            ParamInfo {
                ty: Ty::Float3,
                optional: true,
            },
        ]
    }

    fn return_ty(&self) -> Ty {
        Ty::Geometry
    }

    fn call(&self, args: &[Value]) -> Value {
        let geometry = args[0].unwrap_geometry();

        let translate = args[1].get_float3().map(Vector3::from);
        let rotate = args[2].get_float3().map(|rot| {
            [
                rot[0].to_radians(),
                rot[1].to_radians(),
                rot[2].to_radians(),
            ]
        });
        let scale = args[3].get_float3().map(Vector3::from);

        let value = transform::transform(
            &geometry,
            transform::TransformOptions {
                translate,
                rotate,
                scale,
            },
        );

        Value::Geometry(Arc::new(value))
    }
}

pub struct FuncImplLaplacianSmoothing;
impl Func for FuncImplLaplacianSmoothing {
    fn flags(&self) -> FuncFlags {
        FuncFlags::PURE
    }
    fn param_info(&self) -> &[ParamInfo] {
        &[
            ParamInfo {
                ty: Ty::Geometry,
                optional: false,
            },
            ParamInfo {
                ty: Ty::Uint,
                optional: false,
            },
        ]
    }

    fn return_ty(&self) -> Ty {
        Ty::Geometry
    }

    fn call(&self, args: &[Value]) -> Value {
        let geometry = args[0].unwrap_geometry();
        let iterations = args[1].unwrap_uint();
        let vertex_to_vertex_topology = mesh_topology_analysis::vertex_to_vertex_topology(geometry);

        let (g, _, _) = mesh_smoothing::laplacian_smoothing(
            geometry,
            vertex_to_vertex_topology,
            cmp::min(255, iterations),
            &[],
            false,
        );

        Value::Geometry(Arc::new(g))
    }
}

pub struct FuncImplSeparateIsolatedMeshes;
impl Func for FuncImplSeparateIsolatedMeshes {
    fn param_info(&self) -> &[ParamInfo] {
        &[ParamInfo {
            ty: Ty::Geometry,
            optional: false,
        }]
    }

    fn return_ty(&self) -> Ty {
        Ty::Geometry
    }

    fn call(&self, args: &[Value]) -> Value {
        let geometry = args[0].unwrap_geometry();

        let values = mesh_tools::separate_isolated_meshes(geometry);

        // FIXME: This returns a slice of Geometries. Return all of them
        let first_value = values
            .into_iter()
            .next()
            .expect("Need at least one geometry");

        Value::Geometry(Arc::new(first_value))
    }
}

pub struct FuncImplLoopSubdivision;
impl Func for FuncImplLoopSubdivision {
    fn flags(&self) -> FuncFlags {
        FuncFlags::PURE
    }

    fn param_info(&self) -> &[ParamInfo] {
        &[
            ParamInfo {
                ty: Ty::Geometry,
                optional: false,
            },
            ParamInfo {
                ty: Ty::Uint,
                optional: false,
            },
        ]
    }

    fn return_ty(&self) -> Ty {
        Ty::Geometry
    }

    fn call(&self, args: &[Value]) -> Value {
        // FIXME: add the max value to the param info so that that the
        // gui doesn't mislead
        const MAX_ITERATIONS: u32 = 3;

        let geometry = args[0].unwrap_refcounted_geometry();
        let iterations = cmp::min(args[1].unwrap_uint(), MAX_ITERATIONS);

        if iterations == 0 {
            return Value::Geometry(geometry);
        }

        let mut v2v_topology = mesh_topology_analysis::vertex_to_vertex_topology(&geometry);
        let mut f2f_topology = mesh_topology_analysis::face_to_face_topology(&geometry);
        let mut current_geometry =
            mesh_smoothing::loop_subdivision(&geometry, &v2v_topology, &f2f_topology);

        for _ in 1..iterations {
            v2v_topology = mesh_topology_analysis::vertex_to_vertex_topology(&current_geometry);
            f2f_topology = mesh_topology_analysis::face_to_face_topology(&current_geometry);
            current_geometry =
                mesh_smoothing::loop_subdivision(&current_geometry, &v2v_topology, &f2f_topology);
        }

        Value::Geometry(Arc::new(current_geometry))
    }
}

pub struct FuncImplCreatePlane;
impl Func for FuncImplCreatePlane {
    fn flags(&self) -> FuncFlags {
        FuncFlags::PURE
    }

    fn param_info(&self) -> &[ParamInfo] {
        &[
            ParamInfo {
                ty: Ty::Float3,
                optional: true,
            },
            ParamInfo {
                ty: Ty::Float,
                optional: true,
            },
        ]
    }

    fn return_ty(&self) -> Ty {
        Ty::Geometry
    }

    fn call(&self, values: &[Value]) -> Value {
        let position = values[0].get_float3().unwrap_or([0.0; 3]);
        let scale = values[1].get_float().unwrap_or(1.0);

        let value = geometry::plane(position, scale);

        Value::Geometry(Arc::new(value))
    }
}

pub struct FuncImplJoinMeshes;
impl Func for FuncImplJoinMeshes {
    fn flags(&self) -> FuncFlags {
        FuncFlags::PURE
    }
    fn param_info(&self) -> &[ParamInfo] {
        &[
            ParamInfo {
                ty: Ty::Geometry,
                optional: false,
            },
            ParamInfo {
                ty: Ty::Geometry,
                optional: false,
            },
        ]
    }

    fn return_ty(&self) -> Ty {
        Ty::Geometry
    }

    fn call(&self, args: &[Value]) -> Value {
        let first_geometry = args[0].unwrap_geometry();
        let second_geometry = args[1].unwrap_geometry();

        let value = mesh_tools::join_meshes(first_geometry, second_geometry);

        Value::Geometry(Arc::new(value))
    }
}

pub struct FuncImplWeld;
impl Func for FuncImplWeld {
    fn param_info(&self) -> &[ParamInfo] {
        &[
            ParamInfo {
                ty: Ty::Geometry,
                optional: false,
            },
            ParamInfo {
                ty: Ty::Float,
                optional: false,
            },
        ]
    }

    fn return_ty(&self) -> Ty {
        Ty::Geometry
    }

    fn call(&self, args: &[Value]) -> Value {
        let geometry = args[0].unwrap_geometry();
        let tolerance = args[1].unwrap_float();

        let value = mesh_tools::weld(geometry, tolerance);

        Value::Geometry(Arc::new(value))
    }
}

// IMPORTANT: Do not change these IDs, ever! When adding a new
// function, always create a new, unique function identifier for it.

pub const FUNC_ID_CREATE_UV_SPHERE: FuncIdent = FuncIdent(0);
pub const FUNC_ID_SHRINK_WRAP: FuncIdent = FuncIdent(1);
pub const FUNC_ID_TRANSFORM: FuncIdent = FuncIdent(2);
pub const FUNC_ID_LAPLACIAN_SMOOTHING: FuncIdent = FuncIdent(3);
pub const FUNC_ID_SEPARATE_ISOLATED_MESHES: FuncIdent = FuncIdent(4);
<<<<<<< HEAD
pub const FUNC_ID_LOOP_SUBDIVISION: FuncIdent = FuncIdent(5);
pub const FUNC_ID_CREATE_PLANE: FuncIdent = FuncIdent(6);
=======
pub const FUNC_ID_JOIN_MESHES: FuncIdent = FuncIdent(5);
pub const FUNC_ID_WELD: FuncIdent = FuncIdent(6);
>>>>>>> 69396380

/// The global set of function definitions available to the
/// interpreter and it's clients.
pub fn global_definitions() -> HashMap<FuncIdent, Box<dyn Func>> {
    let mut funcs: HashMap<FuncIdent, Box<dyn Func>> = HashMap::new();

    funcs.insert(FUNC_ID_CREATE_UV_SPHERE, Box::new(FuncImplCreateUvSphere));
    funcs.insert(FUNC_ID_SHRINK_WRAP, Box::new(FuncImplShrinkWrap));
    funcs.insert(FUNC_ID_TRANSFORM, Box::new(FuncImplTransform));
    funcs.insert(
        FUNC_ID_LAPLACIAN_SMOOTHING,
        Box::new(FuncImplLaplacianSmoothing),
    );
    funcs.insert(
        FUNC_ID_SEPARATE_ISOLATED_MESHES,
        Box::new(FuncImplSeparateIsolatedMeshes),
    );
<<<<<<< HEAD
    funcs.insert(FUNC_ID_LOOP_SUBDIVISION, Box::new(FuncImplLoopSubdivision));
    funcs.insert(FUNC_ID_CREATE_PLANE, Box::new(FuncImplCreatePlane));
=======
    funcs.insert(FUNC_ID_JOIN_MESHES, Box::new(FuncImplJoinMeshes));
    funcs.insert(FUNC_ID_WELD, Box::new(FuncImplWeld));
>>>>>>> 69396380

    funcs
}<|MERGE_RESOLUTION|>--- conflicted
+++ resolved
@@ -361,13 +361,10 @@
 pub const FUNC_ID_TRANSFORM: FuncIdent = FuncIdent(2);
 pub const FUNC_ID_LAPLACIAN_SMOOTHING: FuncIdent = FuncIdent(3);
 pub const FUNC_ID_SEPARATE_ISOLATED_MESHES: FuncIdent = FuncIdent(4);
-<<<<<<< HEAD
 pub const FUNC_ID_LOOP_SUBDIVISION: FuncIdent = FuncIdent(5);
 pub const FUNC_ID_CREATE_PLANE: FuncIdent = FuncIdent(6);
-=======
-pub const FUNC_ID_JOIN_MESHES: FuncIdent = FuncIdent(5);
-pub const FUNC_ID_WELD: FuncIdent = FuncIdent(6);
->>>>>>> 69396380
+pub const FUNC_ID_JOIN_MESHES: FuncIdent = FuncIdent(7);
+pub const FUNC_ID_WELD: FuncIdent = FuncIdent(8);
 
 /// The global set of function definitions available to the
 /// interpreter and it's clients.
@@ -385,13 +382,10 @@
         FUNC_ID_SEPARATE_ISOLATED_MESHES,
         Box::new(FuncImplSeparateIsolatedMeshes),
     );
-<<<<<<< HEAD
     funcs.insert(FUNC_ID_LOOP_SUBDIVISION, Box::new(FuncImplLoopSubdivision));
     funcs.insert(FUNC_ID_CREATE_PLANE, Box::new(FuncImplCreatePlane));
-=======
     funcs.insert(FUNC_ID_JOIN_MESHES, Box::new(FuncImplJoinMeshes));
     funcs.insert(FUNC_ID_WELD, Box::new(FuncImplWeld));
->>>>>>> 69396380
 
     funcs
 }