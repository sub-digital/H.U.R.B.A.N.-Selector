--- conflicted
+++ resolved
@@ -775,7 +775,6 @@
     (faces_renumbered, vertices_reduced, normals_reduced)
 }
 
-<<<<<<< HEAD
 pub fn plane(position: [f32; 3], scale: f32) -> Geometry {
     #[rustfmt::skip]
     let vertex_positions = vec![
@@ -783,40 +782,6 @@
         v( 1.0, -1.0,  0.0, position, scale),
         v( 1.0,  1.0,  0.0, position, scale),
         v(-1.0,  1.0,  0.0, position, scale),
-=======
-pub fn plane_same_len(position: [f32; 3], scale: f32) -> Geometry {
-    let vertex_positions = vec![
-        v(-1.0, -1.0, 0.0, position, scale),
-        v(1.0, -1.0, 0.0, position, scale),
-        v(1.0, 1.0, 0.0, position, scale),
-        v(1.0, 1.0, 0.0, position, scale),
-        v(-1.0, 1.0, 0.0, position, scale),
-        v(-1.0, -1.0, 0.0, position, scale),
-    ];
-
-    let vertex_normals = vec![
-        n(0.0, 0.0, 1.0),
-        n(0.0, 0.0, 1.0),
-        n(0.0, 0.0, 1.0),
-        n(0.0, 0.0, 1.0),
-        n(0.0, 0.0, 1.0),
-        n(0.0, 0.0, 1.0),
-    ];
-
-    let faces = vec![TriangleFace::new(0, 1, 2), TriangleFace::new(3, 4, 5)];
-
-    Geometry::from_triangle_faces_with_vertices_and_normals(faces, vertex_positions, vertex_normals)
-}
-
-pub fn plane_var_len(position: [f32; 3], scale: f32) -> Geometry {
-    let vertex_positions = vec![
-        v(-1.0, -1.0, 0.0, position, scale),
-        v(1.0, -1.0, 0.0, position, scale),
-        v(1.0, 1.0, 0.0, position, scale),
-        v(1.0, 1.0, 0.0, position, scale),
-        v(-1.0, 1.0, 0.0, position, scale),
-        v(-1.0, -1.0, 0.0, position, scale),
->>>>>>> 69396380
     ];
 
     #[rustfmt::skip]
