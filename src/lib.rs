--- conflicted
+++ resolved
@@ -189,14 +189,11 @@
             .expect("Failed to create window")
     };
 
-<<<<<<< HEAD
     let initial_window_size = window.inner_size();
     let initial_window_width = initial_window_size.width;
     let initial_window_height = initial_window_size.height;
     let initial_window_aspect_ratio = initial_window_width as f32 / initial_window_height as f32;
 
-=======
->>>>>>> ed480cd9
     let mut session = Session::new();
     session.set_autorun_delay(Some(DURATION_AUTORUN_DELAY));
     let mut input_manager = InputManager::new();
@@ -208,12 +205,6 @@
     let mut project_status = project::ProjectStatus::default();
 
     change_window_title(&window, &project_status);
-
-    let initial_window_size = window.inner_size().to_physical(window.hidpi_factor());
-    let initial_window_width = initial_window_size.width.round() as u32;
-    let initial_window_height = initial_window_size.height.round() as u32;
-    let initial_window_aspect_ratio =
-        initial_window_size.width as f32 / initial_window_size.height as f32;
 
     let mut camera = Camera::new(
         initial_window_aspect_ratio,
@@ -312,13 +303,9 @@
     let time_start = Instant::now();
     let mut time = time_start;
 
-<<<<<<< HEAD
+    let mut ui_want_capture_mouse = false;
     let mut ui_want_capture_keyboard = false;
-    let mut ui_want_capture_mouse = false;
-
-=======
-    #[allow(clippy::cognitive_complexity)]
->>>>>>> ed480cd9
+
     event_loop.run(move |event, _, control_flow| {
         *control_flow = winit::event_loop::ControlFlow::Poll;
 
