--- conflicted
+++ resolved
@@ -39,11 +39,7 @@
 mod mesh;
 mod notifications;
 mod plane;
-<<<<<<< HEAD
-mod platform;
 mod project;
-=======
->>>>>>> 74bbf6c1
 mod pull;
 mod session;
 mod ui;
@@ -262,7 +258,6 @@
                 camera.zoom(input_state.camera_zoom);
                 camera.zoom_step(input_state.camera_zoom_steps);
 
-<<<<<<< HEAD
                 let menu_bar_status =
                     ui_frame.draw_menu_bar(project_path.as_ref().map(|p| p.as_str()));
 
@@ -280,8 +275,8 @@
 
                     scene_meshes.clear();
 
-                    for (_, gpu_mesh_id) in scene_gpu_mesh_ids.drain() {
-                        renderer.remove_scene_mesh(gpu_mesh_id);
+                    for (_, gpu_mesh_handle) in scene_gpu_mesh_handles.drain() {
+                        renderer.remove_scene_mesh(gpu_mesh_handle);
                     }
 
                     session = Session::new();
@@ -293,9 +288,6 @@
                     project_path = Some(open_path);
                 }
 
-                let ui_reset_viewport =
-                    ui_frame.draw_viewport_settings_window(&mut renderer_draw_mesh_mode);
-=======
                 let ui_reset_viewport = ui_frame.draw_viewport_settings_window(
                     &mut screenshot_modal_open,
                     &mut renderer_draw_mesh_mode,
@@ -311,7 +303,6 @@
                 );
                 ui_frame.draw_notifications_window(&notifications.borrow());
 
->>>>>>> 74bbf6c1
                 ui_frame.draw_pipeline_window(&mut session);
                 ui_frame.draw_operations_window(&mut session);
 
