use std::cmp;
use std::collections::HashSet;
use std::fmt;
use std::hash::{Hash, Hasher};
use std::iter::IntoIterator;

use arrayvec::ArrayVec;
use nalgebra as na;
use nalgebra::base::Vector3;
use nalgebra::geometry::Point3;

use crate::convert::{cast_u32, cast_usize};

#[derive(Debug, Clone, Copy)]
pub enum NormalStrategy {
    Sharp,
    // FIXME: add `Smooth`
}

pub type Vertices = Vec<Point3<f32>>;
pub type Normals = Vec<Vector3<f32>>;

/// Geometric data containing multiple possibly _variable-length_
/// lists of geometric data, such as vertices and normals, and faces -
/// a single list containing the index topology that describes the
/// structure of data in those lists.
///
/// Currently only `Face::Triangle` is supported. It binds vertices
/// and normals in triangular faces. `Face::Triangle` is always
/// ensured to have counter-clockwise winding. Quad or polygonal faces
/// are not supported currently, but might be in the future.
///
/// The geometry data lives in right-handed coordinate space with the
/// XY plane being the ground and Z axis growing upwards.
#[derive(Debug, Clone, PartialEq, serde::Serialize)]
pub struct Geometry {
    faces: Vec<Face>,
    vertices: Vertices,
    normals: Normals,
}

impl Geometry {
    /// Creates new triangulated mesh geometry from provided triangle
    /// faces and vertices, and computes normals based on
    /// `normal_strategy`.
    ///
    /// # Panics
    /// Panics if faces refer to out-of-bounds vertices.
    pub fn from_triangle_faces_with_vertices_and_computed_normals<F, V>(
        faces: F,
        vertices: V,
        normal_strategy: NormalStrategy,
    ) -> Self
    where
        F: IntoIterator<Item = (u32, u32, u32)>,
        V: IntoIterator<Item = Point3<f32>>,
    {
        match normal_strategy {
            NormalStrategy::Sharp => {
                // To avoid one additional cloning of this collection, we
                // first materialize it into its final structure (Vec<Face>),
                // and later assert the only kind of faces there are
                // triangles.
                let faces_collection: Vec<_> = faces
                    .into_iter()
                    .enumerate()
                    .map(|(i, (i1, i2, i3))| {
                        let normal_index = cast_u32(i);
                        TriangleFace::new_separate(
                            i1,
                            i2,
                            i3,
                            normal_index,
                            normal_index,
                            normal_index,
                        )
                    })
                    .map(Face::from)
                    .collect();

                let vertices_collection: Vec<_> = vertices.into_iter().collect();
                let mut normals_collection = Vec::with_capacity(faces_collection.len());

                let vertices_range = 0..cast_u32(vertices_collection.len());
                for face in &faces_collection {
                    match face {
                        Face::Triangle(triangle_face) => {
                            let (v1, v2, v3) = triangle_face.vertices;

                            assert!(
                                vertices_range.contains(&v1),
                                "Faces reference out of bounds position data"
                            );
                            assert!(
                                vertices_range.contains(&v2),
                                "Faces reference out of bounds position data"
                            );
                            assert!(
                                vertices_range.contains(&v3),
                                "Faces reference out of bounds position data"
                            );

                            let face_normal = compute_triangle_normal(
                                &vertices_collection[cast_usize(v1)],
                                &vertices_collection[cast_usize(v2)],
                                &vertices_collection[cast_usize(v3)],
                            );

                            normals_collection.push(face_normal);

                        }
                        // FIXME: once we add other kinds of faces, they must panic here
                        // _ => panic!("Face must be a triangle, we just created it"),
                    }
                }

                assert_eq!(normals_collection.len(), faces_collection.len());
                assert_eq!(normals_collection.capacity(), faces_collection.len());

                Self {
                    faces: faces_collection,
                    vertices: vertices_collection,
                    normals: normals_collection,
                }
            }
        }
    }

    /// Creates new triangulated mesh geometry from provided triangle
    /// faces and vertices, removes orphan vertices, and computes
    /// normals based on `normal_strategy`.
    ///
    /// # Panics
    /// Panics if faces refer to out-of-bounds vertices.
    pub fn from_triangle_faces_with_vertices_and_computed_normals_remove_orphans<F, V>(
        faces: F,
        vertices: V,
        normal_strategy: NormalStrategy,
    ) -> Self
    where
        F: IntoIterator<Item = (u32, u32, u32)>,
        V: IntoIterator<Item = Point3<f32>>,
    {
        let (faces_purged, vertices_purged) =
            remove_orphan_vertices(faces.into_iter().collect(), vertices.into_iter().collect());
        Self::from_triangle_faces_with_vertices_and_computed_normals(
            faces_purged,
            vertices_purged,
            normal_strategy,
        )
    }

    /// Creates new triangulated mesh geometry from provided triangle
    /// faces, vertices and normals.
    ///
    /// # Panics
    /// Panics if faces refer to out-of-bounds vertices or normals.
    pub fn from_triangle_faces_with_vertices_and_normals<F, V, N>(
        faces: F,
        vertices: V,
        normals: N,
    ) -> Self
    where
        F: IntoIterator<Item = TriangleFace>,
        V: IntoIterator<Item = Point3<f32>>,
        N: IntoIterator<Item = Vector3<f32>>,
    {
        Self::from_faces_with_vertices_and_normals(
            faces.into_iter().map(Face::Triangle),
            vertices,
            normals,
        )
    }

    /// Creates new triangulated mesh geometry from provided triangle
    /// faces, vertices and normals, and removes orphan vertices and
    /// normals.
    ///
    /// # Panics
    /// Panics if faces refer to out-of-bounds vertices or normals.
    pub fn from_triangle_faces_with_vertices_and_normals_remove_orphans<F, V, N>(
        faces: F,
        vertices: V,
        normals: N,
    ) -> Self
    where
        F: IntoIterator<Item = TriangleFace>,
        V: IntoIterator<Item = Point3<f32>>,
        N: IntoIterator<Item = Vector3<f32>>,
    {
        let (faces_purged, vertices_purged, normals_purged) = remove_orphan_vertices_and_normals(
            faces.into_iter().map(Face::Triangle).collect(),
            vertices.into_iter().collect(),
            normals.into_iter().collect(),
        );

        Self::from_faces_with_vertices_and_normals(faces_purged, vertices_purged, normals_purged)
    }

    /// Creates new geometry of any face kind from provided faces,
    /// vertices and normals.
    ///
    /// # Panics
    /// Panics if faces refer to out-of-bounds vertices or normals.
    pub fn from_faces_with_vertices_and_normals<F, V, N>(faces: F, vertices: V, normals: N) -> Self
    where
        F: IntoIterator<Item = Face>,
        V: IntoIterator<Item = Point3<f32>>,
        N: IntoIterator<Item = Vector3<f32>>,
    {
        let faces_collection: Vec<_> = faces.into_iter().collect();
        let vertices_collection: Vec<_> = vertices.into_iter().collect();
        let normals_collection: Vec<_> = normals.into_iter().collect();

        let vertices_range = 0..cast_u32(vertices_collection.len());
        let normals_range = 0..cast_u32(normals_collection.len());

        for face in &faces_collection {
            match face {
                Face::Triangle(triangle_face) => {
                    let v = triangle_face.vertices;
                    let n = triangle_face.normals;
                    assert!(
                        vertices_range.contains(&v.0),
                        "Faces reference out of bounds position data"
                    );
                    assert!(
                        vertices_range.contains(&v.1),
                        "Faces reference out of bounds position data"
                    );
                    assert!(
                        vertices_range.contains(&v.2),
                        "Faces reference out of bounds position data"
                    );
                    assert!(
                        normals_range.contains(&n.0),
                        "Faces reference out of bounds normal data"
                    );
                    assert!(
                        normals_range.contains(&n.1),
                        "Faces reference out of bounds normal data"
                    );
                    assert!(
                        normals_range.contains(&n.2),
                        "Faces reference out of bounds normal data"
                    );
                }
            }
        }

        Self {
            faces: faces_collection,
            vertices: vertices_collection,
            normals: normals_collection,
        }
    }

    /// Creates new triangulated geometry from provided triangle
    /// faces, vertices, and normals and removes orphan vertices and
    /// normals.
    ///
    /// # Panics
    /// Panics if faces refer to out-of-bounds vertices or normals.
    pub fn from_faces_with_vertices_and_normals_remove_orphans<F, V, N>(
        faces: F,
        vertices: V,
        normals: N,
    ) -> Self
    where
        F: IntoIterator<Item = Face>,
        V: IntoIterator<Item = Point3<f32>>,
        N: IntoIterator<Item = Vector3<f32>>,
    {
        let (faces_purged, vertices_purged, normals_purged) = remove_orphan_vertices_and_normals(
            faces.into_iter().collect(),
            vertices.into_iter().collect(),
            normals.into_iter().collect(),
        );

        Self::from_faces_with_vertices_and_normals(faces_purged, vertices_purged, normals_purged)
    }

    pub fn faces(&self) -> &[Face] {
        &self.faces
    }

    pub fn vertices(&self) -> &[Point3<f32>] {
        &self.vertices
    }

    pub fn vertices_mut(&mut self) -> &mut [Point3<f32>] {
        &mut self.vertices
    }

    pub fn normals(&self) -> &[Vector3<f32>] {
        &self.normals
    }

    /// Extracts oriented edges from all mesh faces
    pub fn oriented_edges_iter<'a>(&'a self) -> impl Iterator<Item = OrientedEdge> + 'a {
        self.faces.iter().flat_map(|face| match face {
            Face::Triangle(triangle_face) => {
                ArrayVec::from(triangle_face.to_oriented_edges()).into_iter()
            }
        })
    }

    /// Extracts unoriented edges from all mesh faces
    pub fn unoriented_edges_iter<'a>(&'a self) -> impl Iterator<Item = UnorientedEdge> + 'a {
        self.faces.iter().flat_map(|face| match face {
            Face::Triangle(triangle_face) => {
                ArrayVec::from(triangle_face.to_unoriented_edges()).into_iter()
            }
        })
    }

    /// Returns whether the geometry contains exclusively triangle
    /// faces - is triangulated.
    pub fn is_triangulated(&self) -> bool {
        self.faces().iter().all(|face| match face {
            Face::Triangle(_) => true,
        })
    }

    /// Does the mesh contain unused (not referenced in faces) vertices
    pub fn has_no_orphan_vertices(&self) -> bool {
        let mut used_vertices = HashSet::new();

        for face in self.faces() {
            match face {
                Face::Triangle(triangle_face) => {
                    used_vertices.insert(triangle_face.vertices.0);
                    used_vertices.insert(triangle_face.vertices.1);
                    used_vertices.insert(triangle_face.vertices.2);
                }
            }
        }

        used_vertices.len() == self.vertices().len()
    }

    /// Does the mesh contain unused (not referenced in faces) normals
    pub fn has_no_orphan_normals(&self) -> bool {
        let mut used_normals = HashSet::new();

        for face in self.faces() {
            match face {
                Face::Triangle(triangle_face) => {
                    used_normals.insert(triangle_face.normals.0);
                    used_normals.insert(triangle_face.normals.1);
                    used_normals.insert(triangle_face.normals.2);
                }
            }
        }

        used_normals.len() == self.normals().len()
    }
}

impl fmt::Display for Geometry {
    fn fmt(&self, f: &mut fmt::Formatter) -> fmt::Result {
        let vertices: Vec<_> = self
            .vertices
            .iter()
            .enumerate()
            .map(|(i, v)| format!("{}: {}", i, v))
            .collect();
        let faces: Vec<_> = self
            .faces
            .iter()
            .enumerate()
            .map(|(i, f)| format!("{}: {}", i, f))
            .collect();
        let normals: Vec<_> = self
            .normals
            .iter()
            .enumerate()
            .map(|(i, n)| format!("{}: ({}, {}, {})", i, n.x, n.y, n.z))
            .collect();
        write!(
            f,
            "G( V({}): {:?}, N({}): {:?}, F({}): {:?} )",
            self.vertices.len(),
            vertices,
            self.normals.len(),
            normals,
            self.faces.len(),
            faces,
        )
    }
}

/// A geometry index. Describes topology of geometry data.
#[derive(Debug, Clone, Copy, PartialEq, Eq, serde::Serialize)]
pub enum Face {
    Triangle(TriangleFace),
}

impl Face {
    pub fn contains_vertex(&self, vertex_index: u32) -> bool {
        match self {
            Face::Triangle(triangle_face) => triangle_face.contains_vertex(vertex_index),
        }
    }
}

impl From<TriangleFace> for Face {
    fn from(triangle_face: TriangleFace) -> Face {
        Face::Triangle(triangle_face)
    }
}

impl fmt::Display for Face {
    fn fmt(&self, f: &mut fmt::Formatter) -> fmt::Result {
        match self {
            Face::Triangle(face) => write!(f, "{}", face),
        }
    }
}

/// A triangular face. Contains indices to other geometry data, such
/// as vertices and normals.
<<<<<<< HEAD
#[derive(Debug, Clone, Copy, PartialEq, Eq, Hash)]
=======
#[derive(Debug, Clone, Copy, PartialEq, Eq, serde::Serialize)]
>>>>>>> e064cc61
pub struct TriangleFace {
    pub vertices: (u32, u32, u32),
    pub normals: (u32, u32, u32),
}

impl TriangleFace {
    pub fn new(i1: u32, i2: u32, i3: u32) -> TriangleFace {
        assert!(
            i1 != i2 && i1 != i3 && i2 != i3,
            "One or more face edges consists of the same vertex"
        );
        if i1 < i2 && i1 < i3 {
            TriangleFace {
                vertices: (i1, i2, i3),
                normals: (i1, i2, i3),
            }
        } else if i2 < i1 && i2 < i3 {
            TriangleFace {
                vertices: (i2, i3, i1),
                normals: (i2, i3, i1),
            }
        } else {
            TriangleFace {
                vertices: (i3, i1, i2),
                normals: (i3, i1, i2),
            }
        }
    }

    pub fn new_separate(
        vi1: u32,
        vi2: u32,
        vi3: u32,
        ni1: u32,
        ni2: u32,
        ni3: u32,
    ) -> TriangleFace {
        assert!(
            vi1 != vi2 && vi1 != vi3 && vi2 != vi3,
            "One or more face edges consists of the same vertex"
        );

        if vi1 < vi2 && vi1 < vi3 {
            TriangleFace {
                vertices: (vi1, vi2, vi3),
                normals: (ni1, ni2, ni3),
            }
        } else if vi2 < vi1 && vi2 < vi3 {
            TriangleFace {
                vertices: (vi2, vi3, vi1),
                normals: (ni2, ni3, ni1),
            }
        } else {
            TriangleFace {
                vertices: (vi3, vi1, vi2),
                normals: (ni3, ni1, ni2),
            }
        }
    }

    /// Generates 3 oriented edges from the respective triangular face
    pub fn to_oriented_edges(&self) -> [OrientedEdge; 3] {
        [
            OrientedEdge::new(self.vertices.0, self.vertices.1),
            OrientedEdge::new(self.vertices.1, self.vertices.2),
            OrientedEdge::new(self.vertices.2, self.vertices.0),
        ]
    }

    /// Generates 3 unoriented edges from the respective triangular face
    pub fn to_unoriented_edges(&self) -> [UnorientedEdge; 3] {
        [
            UnorientedEdge(OrientedEdge::new(self.vertices.0, self.vertices.1)),
            UnorientedEdge(OrientedEdge::new(self.vertices.1, self.vertices.2)),
            UnorientedEdge(OrientedEdge::new(self.vertices.2, self.vertices.0)),
        ]
    }

    /// Does the face contain the specific vertex
    pub fn contains_vertex(&self, vertex_index: u32) -> bool {
        self.vertices.0 == vertex_index
            || self.vertices.1 == vertex_index
            || self.vertices.2 == vertex_index
    }

    /// Does the face contain the specific unoriented edge
    pub fn contains_unoriented_edge(&self, unoriented_edge: UnorientedEdge) -> bool {
        let [u_e_0, u_e_1, u_e_2] = self.to_unoriented_edges();
        u_e_0 == unoriented_edge || u_e_1 == unoriented_edge || u_e_2 == unoriented_edge
    }

    /// Does the face contain the specific oriented edge
    pub fn contains_oriented_edge(&self, oriented_edge: OrientedEdge) -> bool {
        let [o_e_0, o_e_1, o_e_2] = self.to_oriented_edges();
        o_e_0 == oriented_edge || o_e_1 == oriented_edge || o_e_2 == oriented_edge
    }

    /// Returns a the same face with reverted vertex and normal winding
    pub fn to_reverted(&self) -> TriangleFace {
        TriangleFace::new_separate(
            self.vertices.2,
            self.vertices.1,
            self.vertices.0,
            self.normals.2,
            self.normals.1,
            self.normals.0,
        )
    }

    /// Checks if the other face is the references the same vertices and normals
    /// in a reverted order
    pub fn is_reverted(&self, other: &Self) -> bool {
        self.to_reverted() == *other
    }
}

impl From<(u32, u32, u32)> for TriangleFace {
    fn from((i1, i2, i3): (u32, u32, u32)) -> TriangleFace {
        TriangleFace::new(i1, i2, i3)
    }
}

impl fmt::Display for TriangleFace {
    fn fmt(&self, f: &mut fmt::Formatter) -> fmt::Result {
        write!(
            f,
            "T(V: ({}, {}, {}); N: ({}, {}, {}))",
            self.vertices.0,
            self.vertices.1,
            self.vertices.2,
            self.normals.0,
            self.normals.1,
            self.normals.2,
        )
    }
}

/// Oriented face edge. Contains indices to other geometry data - vertices
#[derive(Debug, Clone, Copy, PartialEq, Eq, Hash)]
pub struct OrientedEdge {
    pub vertices: (u32, u32),
}

impl OrientedEdge {
    pub fn new(i1: u32, i2: u32) -> Self {
        assert!(
            i1 != i2,
            "The oriented edge is constituted of the same vertex"
        );
        OrientedEdge { vertices: (i1, i2) }
    }

    pub fn is_reverted(self, other: OrientedEdge) -> bool {
        self.vertices.0 == other.vertices.1 && self.vertices.1 == other.vertices.0
    }

    pub fn contains_vertex(self, vertex_index: u32) -> bool {
        self.vertices.0 == vertex_index || self.vertices.1 == vertex_index
    }

    pub fn to_reverted(self) -> Self {
        OrientedEdge::new(self.vertices.1, self.vertices.0)
    }
}

/// Implements orientation indifferent hash and equal methods
#[derive(Debug, Clone, Copy, Eq)]
pub struct UnorientedEdge(pub OrientedEdge);

impl UnorientedEdge {
    pub fn shares_vertex(self, other: UnorientedEdge) -> bool {
        other.0.contains_vertex(self.0.vertices.0) || other.0.contains_vertex(self.0.vertices.1)
    }
}

impl PartialEq for UnorientedEdge {
    fn eq(&self, other: &Self) -> bool {
        (self.0.vertices.0 == other.0.vertices.0 && self.0.vertices.1 == other.0.vertices.1)
            || (self.0.vertices.0 == other.0.vertices.1 && self.0.vertices.1 == other.0.vertices.0)
    }
}

// FIXME: test
impl Hash for UnorientedEdge {
    fn hash<H: Hasher>(&self, state: &mut H) {
        cmp::min(self.0.vertices.0, self.0.vertices.1).hash(state);
        cmp::max(self.0.vertices.0, self.0.vertices.1).hash(state);
    }
}

fn remove_orphan_vertices(
    faces: Vec<(u32, u32, u32)>,
    vertices: Vertices,
) -> (Vec<(u32, u32, u32)>, Vertices) {
    let mut vertices_reduced: Vertices = Vec::with_capacity(vertices.len());
    let original_vertex_len = vertices.len();
    let unused_vertex_marker = vertices.len();
    let mut old_new_vertex_map: Vec<usize> = vec![unused_vertex_marker; original_vertex_len];
    let mut faces_renumbered: Vec<(u32, u32, u32)> = Vec::with_capacity(faces.len());

    for face in faces {
        let old_vertex_index_0 = cast_usize(face.0);
        let new_vertex_index_0 = if old_new_vertex_map[old_vertex_index_0] == unused_vertex_marker {
            let new_index = vertices_reduced.len();
            vertices_reduced.push(vertices[old_vertex_index_0]);
            old_new_vertex_map[old_vertex_index_0] = new_index;
            new_index
        } else {
            old_new_vertex_map[old_vertex_index_0]
        };

        let old_vertex_index_1 = cast_usize(face.1);
        let new_vertex_index_1 = if old_new_vertex_map[old_vertex_index_1] == unused_vertex_marker {
            let new_index = vertices_reduced.len();
            vertices_reduced.push(vertices[old_vertex_index_1]);
            old_new_vertex_map[old_vertex_index_1] = new_index;
            new_index
        } else {
            old_new_vertex_map[old_vertex_index_1]
        };

        let old_vertex_index_2 = cast_usize(face.2);
        let new_vertex_index_2 = if old_new_vertex_map[old_vertex_index_2] == unused_vertex_marker {
            let new_index = vertices_reduced.len();
            vertices_reduced.push(vertices[old_vertex_index_2]);
            old_new_vertex_map[old_vertex_index_2] = new_index;
            new_index
        } else {
            old_new_vertex_map[old_vertex_index_2]
        };

        faces_renumbered.push((
            cast_u32(new_vertex_index_0),
            cast_u32(new_vertex_index_1),
            cast_u32(new_vertex_index_2),
        ));
    }

    faces_renumbered.shrink_to_fit();
    vertices_reduced.shrink_to_fit();

    (faces_renumbered, vertices_reduced)
}

#[allow(dead_code)]
fn remove_orphan_normals(
    faces: Vec<TriangleFace>,
    normals: Normals,
) -> (Vec<TriangleFace>, Normals) {
    let mut normals_reduced: Normals = Vec::with_capacity(normals.len());
    let original_normal_len = normals.len();
    let unused_normal_marker = normals.len();
    let mut old_new_normal_map: Vec<usize> = vec![unused_normal_marker; original_normal_len];
    let mut faces_renumbered: Vec<TriangleFace> = Vec::with_capacity(faces.len());

    for face in faces {
        let old_normal_index_0 = cast_usize(face.normals.0);
        let new_normal_index_0 = if old_new_normal_map[old_normal_index_0] == unused_normal_marker {
            let new_index = normals_reduced.len();
            normals_reduced.push(normals[old_normal_index_0]);
            old_new_normal_map[old_normal_index_0] = new_index;
            new_index
        } else {
            old_new_normal_map[old_normal_index_0]
        };

        let old_normal_index_1 = cast_usize(face.normals.1);
        let new_normal_index_1 = if old_new_normal_map[old_normal_index_1] == unused_normal_marker {
            let new_index = normals_reduced.len();
            normals_reduced.push(normals[old_normal_index_1]);
            old_new_normal_map[old_normal_index_1] = new_index;
            new_index
        } else {
            old_new_normal_map[old_normal_index_1]
        };

        let old_normal_index_2 = cast_usize(face.normals.2);
        let new_normal_index_2 = if old_new_normal_map[old_normal_index_2] == unused_normal_marker {
            let new_index = normals_reduced.len();
            normals_reduced.push(normals[old_normal_index_2]);
            old_new_normal_map[old_normal_index_2] = new_index;
            new_index
        } else {
            old_new_normal_map[old_normal_index_2]
        };

        faces_renumbered.push(TriangleFace::new_separate(
            face.vertices.0,
            face.vertices.1,
            face.vertices.2,
            cast_u32(new_normal_index_0),
            cast_u32(new_normal_index_1),
            cast_u32(new_normal_index_2),
        ));
    }

    faces_renumbered.shrink_to_fit();
    normals_reduced.shrink_to_fit();

    (faces_renumbered, normals_reduced)
}

fn remove_orphan_vertices_and_normals(
    faces: Vec<Face>,
    vertices: Vertices,
    normals: Normals,
) -> (Vec<Face>, Vertices, Normals) {
    let mut vertices_reduced: Vertices = Vec::with_capacity(vertices.len());
    let original_vertex_len = vertices.len();
    let unused_vertex_marker = vertices.len();
    let mut old_new_vertex_map: Vec<usize> = vec![unused_vertex_marker; original_vertex_len];

    let mut normals_reduced: Normals = Vec::with_capacity(normals.len());
    let original_normal_len = normals.len();
    let unused_normal_marker = normals.len();
    let mut old_new_normal_map: Vec<usize> = vec![unused_normal_marker; original_normal_len];

    let mut faces_renumbered: Vec<Face> = Vec::with_capacity(faces.len());

    for face in faces {
        match face {
            Face::Triangle(triangle_face) => {
                let old_vertex_index_0 = cast_usize(triangle_face.vertices.0);
                let new_vertex_index_0 =
                    if old_new_vertex_map[old_vertex_index_0] == unused_vertex_marker {
                        let new_index = vertices_reduced.len();
                        vertices_reduced.push(vertices[old_vertex_index_0]);
                        old_new_vertex_map[old_vertex_index_0] = new_index;
                        new_index
                    } else {
                        old_new_vertex_map[old_vertex_index_0]
                    };

                let old_vertex_index_1 = cast_usize(triangle_face.vertices.1);
                let new_vertex_index_1 =
                    if old_new_vertex_map[old_vertex_index_1] == unused_vertex_marker {
                        let new_index = vertices_reduced.len();
                        vertices_reduced.push(vertices[old_vertex_index_1]);
                        old_new_vertex_map[old_vertex_index_1] = new_index;
                        new_index
                    } else {
                        old_new_vertex_map[old_vertex_index_1]
                    };

                let old_vertex_index_2 = cast_usize(triangle_face.vertices.2);
                let new_vertex_index_2 =
                    if old_new_vertex_map[old_vertex_index_2] == unused_vertex_marker {
                        let new_index = vertices_reduced.len();
                        vertices_reduced.push(vertices[old_vertex_index_2]);
                        old_new_vertex_map[old_vertex_index_2] = new_index;
                        new_index
                    } else {
                        old_new_vertex_map[old_vertex_index_2]
                    };

                let old_normal_index_0 = cast_usize(triangle_face.normals.0);
                let new_normal_index_0 =
                    if old_new_normal_map[old_normal_index_0] == unused_normal_marker {
                        let new_index = normals_reduced.len();
                        normals_reduced.push(normals[old_normal_index_0]);
                        old_new_normal_map[old_normal_index_0] = new_index;
                        new_index
                    } else {
                        old_new_normal_map[old_normal_index_0]
                    };

                let old_normal_index_1 = cast_usize(triangle_face.normals.1);
                let new_normal_index_1 =
                    if old_new_normal_map[old_normal_index_1] == unused_normal_marker {
                        let new_index = normals_reduced.len();
                        normals_reduced.push(normals[old_normal_index_1]);
                        old_new_normal_map[old_normal_index_1] = new_index;
                        new_index
                    } else {
                        old_new_normal_map[old_normal_index_1]
                    };

                let old_normal_index_2 = cast_usize(triangle_face.normals.2);
                let new_normal_index_2 =
                    if old_new_normal_map[old_normal_index_2] == unused_normal_marker {
                        let new_index = normals_reduced.len();
                        normals_reduced.push(normals[old_normal_index_2]);
                        old_new_normal_map[old_normal_index_2] = new_index;
                        new_index
                    } else {
                        old_new_normal_map[old_normal_index_2]
                    };

                faces_renumbered.push(Face::Triangle(TriangleFace::new_separate(
                    cast_u32(new_vertex_index_0),
                    cast_u32(new_vertex_index_1),
                    cast_u32(new_vertex_index_2),
                    cast_u32(new_normal_index_0),
                    cast_u32(new_normal_index_1),
                    cast_u32(new_normal_index_2),
                )));
            }
        }
    }

    faces_renumbered.shrink_to_fit();
    vertices_reduced.shrink_to_fit();
    normals_reduced.shrink_to_fit();

    (faces_renumbered, vertices_reduced, normals_reduced)
}

pub fn plane(position: [f32; 3], scale: f32) -> Geometry {
    #[rustfmt::skip]
    let vertex_positions = vec![
        v(-1.0, -1.0,  0.0, position, scale),
        v( 1.0, -1.0,  0.0, position, scale),
        v( 1.0,  1.0,  0.0, position, scale),
        v(-1.0,  1.0,  0.0, position, scale),
    ];

    #[rustfmt::skip]
    let vertex_normals = vec![
        n( 0.0,  0.0,  1.0),
    ];

    let faces = vec![
        TriangleFace::new_separate(0, 1, 2, 0, 0, 0),
        TriangleFace::new_separate(2, 3, 0, 0, 0, 0),
    ];

    Geometry::from_triangle_faces_with_vertices_and_normals(faces, vertex_positions, vertex_normals)
}

pub fn cube_smooth(position: [f32; 3], scale: f32) -> Geometry {
    let vertex_positions = vec![
        // back
        v(-1.0, 1.0, -1.0, position, scale),
        v(-1.0, 1.0, 1.0, position, scale),
        v(1.0, 1.0, 1.0, position, scale),
        v(1.0, 1.0, -1.0, position, scale),
        // front
        v(-1.0, -1.0, -1.0, position, scale),
        v(1.0, -1.0, -1.0, position, scale),
        v(1.0, -1.0, 1.0, position, scale),
        v(-1.0, -1.0, 1.0, position, scale),
    ];

    // FIXME: make const once float arithmetic is stabilized in const fns
    // let sqrt_3 = 3.0f32.sqrt();
    let frac_1_sqrt_3 = 1.0 / 3.0_f32.sqrt();

    let vertex_normals = vec![
        // back
        n(-frac_1_sqrt_3, frac_1_sqrt_3, -frac_1_sqrt_3),
        n(-frac_1_sqrt_3, frac_1_sqrt_3, frac_1_sqrt_3),
        n(frac_1_sqrt_3, frac_1_sqrt_3, frac_1_sqrt_3),
        n(frac_1_sqrt_3, frac_1_sqrt_3, -frac_1_sqrt_3),
        // front
        n(-frac_1_sqrt_3, -frac_1_sqrt_3, -frac_1_sqrt_3),
        n(frac_1_sqrt_3, -frac_1_sqrt_3, -frac_1_sqrt_3),
        n(frac_1_sqrt_3, -frac_1_sqrt_3, frac_1_sqrt_3),
        n(-frac_1_sqrt_3, -frac_1_sqrt_3, frac_1_sqrt_3),
    ];

    let faces = vec![
        // back
        TriangleFace::new(0, 1, 2),
        TriangleFace::new(2, 3, 0),
        // front
        TriangleFace::new(4, 5, 6),
        TriangleFace::new(6, 7, 4),
        // top
        TriangleFace::new(7, 6, 2),
        TriangleFace::new(2, 1, 7),
        // bottom
        TriangleFace::new(4, 0, 3),
        TriangleFace::new(3, 5, 4),
        // right
        TriangleFace::new(5, 3, 2),
        TriangleFace::new(2, 6, 5),
        // left
        TriangleFace::new(4, 7, 1),
        TriangleFace::new(1, 0, 4),
    ];

    Geometry::from_triangle_faces_with_vertices_and_normals(faces, vertex_positions, vertex_normals)
}

pub fn cube_sharp(position: [f32; 3], scale: f32) -> Geometry {
    let vertex_positions = vec![
        // back
        v(-1.0, 1.0, -1.0, position, scale),
        v(-1.0, 1.0, 1.0, position, scale),
        v(1.0, 1.0, 1.0, position, scale),
        v(1.0, 1.0, -1.0, position, scale),
        // front
        v(-1.0, -1.0, -1.0, position, scale),
        v(1.0, -1.0, -1.0, position, scale),
        v(1.0, -1.0, 1.0, position, scale),
        v(-1.0, -1.0, 1.0, position, scale),
    ];

    let vertex_normals = vec![
        // back
        n(0.0, 1.0, 0.0),
        // front
        n(0.0, -1.0, 0.0),
        // top
        n(0.0, 0.0, 1.0),
        // bottom
        n(0.0, 0.0, -1.0),
        // right
        n(1.0, 0.0, 0.0),
        // left
        n(-1.0, 0.0, 0.0),
    ];

    let faces = vec![
        // back
        TriangleFace::new_separate(0, 1, 2, 0, 0, 0),
        TriangleFace::new_separate(2, 3, 0, 0, 0, 0),
        // front
        TriangleFace::new_separate(4, 5, 6, 1, 1, 1),
        TriangleFace::new_separate(6, 7, 4, 1, 1, 1),
        // top
        TriangleFace::new_separate(7, 6, 1, 2, 2, 2),
        TriangleFace::new_separate(2, 1, 6, 2, 2, 2),
        // bottom
        TriangleFace::new_separate(5, 0, 3, 3, 3, 3),
        TriangleFace::new_separate(0, 5, 4, 3, 3, 3),
        // right
        TriangleFace::new_separate(6, 3, 2, 4, 4, 4),
        TriangleFace::new_separate(3, 6, 5, 4, 4, 4),
        // left
        TriangleFace::new_separate(4, 7, 0, 5, 5, 5),
        TriangleFace::new_separate(1, 0, 7, 5, 5, 5),
    ];

    Geometry::from_triangle_faces_with_vertices_and_normals(faces, vertex_positions, vertex_normals)
}

/// Create UV Sphere primitive at `position` with `scale`,
/// `n_parallels` and `n_meridians`.
///
/// # Panics
/// Panics if number of parallels is less than 2 or number of
/// meridians is less than 3.
pub fn uv_sphere(position: [f32; 3], scale: f32, n_parallels: u32, n_meridians: u32) -> Geometry {
    assert!(n_parallels >= 2, "Need at least 2 parallels");
    assert!(n_meridians >= 3, "Need at least 3 meridians");

    // Add the poles
    let lat_line_max = n_parallels + 2;
    // Add the last, wrapping meridian
    let lng_line_max = n_meridians + 1;

    use std::f32::consts::PI;
    const TWO_PI: f32 = 2.0 * PI;

    // 1 North pole + 1 South pole + `n_parallels` * `n_meridians`
    let vertex_data_count = cast_usize(2 + n_parallels * n_meridians);
    let mut vertex_positions = Vec::with_capacity(vertex_data_count);

    // Produce vertex data for bands in between parallels

    for lat_line in 0..n_parallels {
        for lng_line in 0..n_meridians {
            let polar_t = (lat_line + 1) as f32 / (lat_line_max - 1) as f32;
            let azimuthal_t = lng_line as f32 / (lng_line_max - 1) as f32;

            let x = (PI * polar_t).sin() * (TWO_PI * azimuthal_t).cos();
            let y = (PI * polar_t).sin() * (TWO_PI * azimuthal_t).sin();
            let z = (PI * polar_t).cos();

            vertex_positions.push(v(x, y, z, position, scale));
        }
    }

    // Triangles from North and South poles to the nearest band + 2 * quads in bands
    let faces_count = cast_usize(2 * n_meridians + 2 * n_meridians * (n_parallels - 1));
    let mut faces = Vec::with_capacity(faces_count);

    // Produce faces for bands in-between parallels

    for i in 1..n_parallels {
        for j in 0..n_meridians {
            // Produces 2 CCW wound triangles: (p1, p2, p3) and (p3, p4, p1)

            let p1 = i * n_meridians + j;
            let p2 = i * n_meridians + ((j + 1) % n_meridians);

            let p4 = (i - 1) * n_meridians + j;
            let p3 = (i - 1) * n_meridians + ((j + 1) % n_meridians);

            faces.push((p1, p2, p3));
            faces.push((p3, p4, p1));
        }
    }

    // Add vertex data and band-connecting faces for North and South poles

    let north_pole = cast_u32(vertex_positions.len());
    vertex_positions.push(v(0.0, 0.0, 1.0, position, scale));

    let south_pole = cast_u32(vertex_positions.len());
    vertex_positions.push(v(0.0, 0.0, -1.0, position, scale));

    for i in 0..n_meridians {
        let north_p1 = i;
        let north_p2 = (i + 1) % n_meridians;

        let south_p1 = (n_parallels - 1) * n_meridians + i;
        let south_p2 = (n_parallels - 1) * n_meridians + ((i + 1) % n_meridians);

        faces.push((north_p1, north_p2, north_pole));
        faces.push((south_p2, south_p1, south_pole));
    }

    assert_eq!(vertex_positions.len(), vertex_data_count);
    assert_eq!(vertex_positions.capacity(), vertex_data_count);
    assert_eq!(faces.len(), faces_count);
    assert_eq!(faces.capacity(), faces_count);

    Geometry::from_triangle_faces_with_vertices_and_computed_normals(
        faces,
        vertex_positions,
        NormalStrategy::Sharp,
    )
}

pub fn compute_bounding_sphere(geometries: &[Geometry]) -> (Point3<f32>, f32) {
    let centroid = compute_centroid(geometries);
    let mut max_distance_squared = 0.0;

    for geometry in geometries {
        for vertex in &geometry.vertices {
            let distance_squared = na::distance_squared(&centroid, vertex);
            if distance_squared > max_distance_squared {
                max_distance_squared = distance_squared;
            }
        }
    }

    (centroid, max_distance_squared.sqrt())
}

pub fn compute_centroid(geometries: &[Geometry]) -> Point3<f32> {
    let mut vertex_count = 0;
    let mut centroid = Point3::origin();
    for geometry in geometries {
        vertex_count += geometry.vertices.len();
        for vertex in &geometry.vertices {
            let v = vertex - Point3::origin();
            centroid += v;
        }
    }

    centroid / (vertex_count as f32)
}

pub fn find_closest_point(position: &Point3<f32>, geometry: &Geometry) -> Option<Point3<f32>> {
    let vertices = geometry.vertices();
    if vertices.is_empty() {
        return None;
    }

    let mut closest = vertices[0];
    let mut closest_distance_squared = na::distance_squared(position, &closest);
    for point in &vertices[1..] {
        let distance_squared = na::distance_squared(position, &point);
        if distance_squared < closest_distance_squared {
            closest = *point;
            closest_distance_squared = distance_squared;
        }
    }

    Some(closest)
}

fn v(x: f32, y: f32, z: f32, translation: [f32; 3], scale: f32) -> Point3<f32> {
    Point3::new(
        scale * x + translation[0],
        scale * y + translation[1],
        scale * z + translation[2],
    )
}

fn n(x: f32, y: f32, z: f32) -> Vector3<f32> {
    Vector3::new(x, y, z)
}

fn compute_triangle_normal(p1: &Point3<f32>, p2: &Point3<f32>, p3: &Point3<f32>) -> Vector3<f32> {
    let u = p2 - p1;
    let v = p3 - p1;

    Vector3::cross(&u, &v)
}

#[cfg(test)]
mod tests {
    use std::collections::hash_map::DefaultHasher;

    use super::*;

    fn quad() -> (Vec<(u32, u32, u32)>, Vertices) {
        let vertices = vec![
            v(-1.0, -1.0, 0.0, [0.0, 0.0, 0.0], 1.0),
            v(1.0, -1.0, 0.0, [0.0, 0.0, 0.0], 1.0),
            v(1.0, 1.0, 0.0, [0.0, 0.0, 0.0], 1.0),
            v(-1.0, 1.0, 0.0, [0.0, 0.0, 0.0], 1.0),
        ];

        // When comparing TriangleFaces or Faces from Geometry, make sure the
        // manually defined faces start their winding from the lowers vertex
        // index. See TriangleFace constructors for more info.
        #[rustfmt::skip]
        let faces = vec![
            (0, 1, 2),
            (0, 2, 3),
        ];

        (faces, vertices)
    }

    fn quad_with_normals() -> (Vec<TriangleFace>, Vertices, Normals) {
        let vertices = vec![
            v(-1.0, -1.0, 0.0, [0.0, 0.0, 0.0], 1.0),
            v(1.0, -1.0, 0.0, [0.0, 0.0, 0.0], 1.0),
            v(1.0, 1.0, 0.0, [0.0, 0.0, 0.0], 1.0),
            v(-1.0, 1.0, 0.0, [0.0, 0.0, 0.0], 1.0),
        ];

        let normals = vec![
            n(0.0, 0.0, 1.0),
            n(0.0, 0.0, 1.0),
            n(0.0, 0.0, 1.0),
            n(0.0, 0.0, 1.0),
        ];

        // When comparing TriangleFaces or Faces from Geometry, make sure the
        // manually defined faces start their winding from the lowers vertex
        // index. See TriangleFace constructors for more info.
        #[rustfmt::skip]
        let faces = vec![
            TriangleFace::new(0, 1, 2),
            TriangleFace::new(0, 2, 3),
        ];

        (faces, vertices, normals)
    }

    #[test]
    fn test_geometry_from_triangle_faces_with_vertices_and_computed_normals() {
        let (faces, vertices) = quad();
        let geometry = Geometry::from_triangle_faces_with_vertices_and_computed_normals(
            faces.clone(),
            vertices.clone(),
            NormalStrategy::Sharp,
        );
        assert!(geometry.is_triangulated());

        let geometry_faces: Vec<_> = geometry
            .faces()
            .iter()
            .filter_map(|face| match face {
                Face::Triangle(triangle_face) => Some(triangle_face),
            })
            .collect();

        assert_eq!(vertices.as_slice(), geometry.vertices());
        assert_eq!(
            faces,
            geometry_faces
                .into_iter()
                .map(|triangle_face| triangle_face.vertices)
                .collect::<Vec<_>>(),
        );
    }

    #[test]
    #[should_panic(expected = "Faces reference out of bounds position data")]
    fn test_geometry_from_triangle_faces_with_vertices_and_computed_normals_bounds_check() {
        let (_, vertices) = quad();

        // When comparing TriangleFaces or Faces from Geometry, make sure the
        // manually defined faces start their winding from the lowers vertex
        // index. See TriangleFace constructors for more info.
        #[rustfmt::skip]
        let faces = vec![
            (0, 1, 2),
            (2, 3, 4),
        ];

        Geometry::from_triangle_faces_with_vertices_and_computed_normals(
            faces,
            vertices,
            NormalStrategy::Sharp,
        );
    }

    #[test]
    fn test_geometry_from_triangle_faces_with_vertices_and_normals() {
        let (faces, vertices, normals) = quad_with_normals();
        let geometry = Geometry::from_triangle_faces_with_vertices_and_normals(
            faces.clone(),
            vertices.clone(),
            normals.clone(),
        );
        assert!(geometry.is_triangulated());

        let geometry_faces: Vec<_> = geometry
            .faces()
            .iter()
            .filter_map(|face| match face {
                Face::Triangle(triangle_face) => Some(triangle_face),
            })
            .copied()
            .collect();

        assert_eq!(vertices.as_slice(), geometry.vertices());
        assert_eq!(normals.as_slice(), geometry.normals());
        assert_eq!(faces, geometry_faces);
    }

    #[test]
    #[should_panic(expected = "Faces reference out of bounds position data")]
    fn test_geometry_from_triangle_faces_with_vertices_and_normals_bounds_check() {
        let (_, vertices, normals) = quad_with_normals();

        // When comparing TriangleFaces or Faces from Geometry, make sure the
        // manually defined faces start their winding from the lowers vertex
        // index. See TriangleFace constructors for more info.
        #[rustfmt::skip]
        let faces = vec![
            TriangleFace::new(0, 1, 2),
            TriangleFace::new(2, 3, 4),
        ];

        Geometry::from_triangle_faces_with_vertices_and_normals(
            faces.clone(),
            vertices.clone(),
            normals.clone(),
        );
    }

    #[test]
    fn test_oriented_edge_eq_returns_true() {
        let oriented_edge_one_way = OrientedEdge::new(0, 1);
        let oriented_edge_other_way = OrientedEdge::new(0, 1);
        assert_eq!(oriented_edge_one_way, oriented_edge_other_way);
    }

    #[test]
    fn test_oriented_edge_eq_returns_false_because_different() {
        let oriented_edge_one_way = OrientedEdge::new(0, 1);
        let oriented_edge_other_way = OrientedEdge::new(2, 1);
        assert_ne!(oriented_edge_one_way, oriented_edge_other_way);
    }

    #[test]
    fn test_oriented_edge_eq_returns_false_because_reverted() {
        let oriented_edge_one_way = OrientedEdge::new(0, 1);
        let oriented_edge_other_way = OrientedEdge::new(1, 0);
        assert_ne!(oriented_edge_one_way, oriented_edge_other_way);
    }

    #[test]
    #[should_panic(expected = "The oriented edge is constituted of the same vertex")]
    fn test_oriented_edge_constructor_consists_of_the_same_vertex_should_panic() {
        OrientedEdge::new(0, 0);
    }

    #[test]
    fn test_oriented_edge_constructor_does_not_consist_of_the_same_vertex_should_pass() {
        OrientedEdge::new(0, 1);
    }

    #[test]
    fn test_oriented_edge_is_reverted_returns_true_because_same() {
        let oriented_edge_one_way = OrientedEdge::new(0, 1);
        let oriented_edge_other_way = OrientedEdge::new(1, 0);
        assert!(oriented_edge_one_way.is_reverted(oriented_edge_other_way));
    }

    #[test]
    fn test_oriented_edge_is_reverted_returns_false_because_is_same() {
        let oriented_edge_one_way = OrientedEdge::new(0, 1);
        let oriented_edge_other_way = OrientedEdge::new(0, 1);
        assert!(!oriented_edge_one_way.is_reverted(oriented_edge_other_way));
    }

    #[test]
    fn test_oriented_edge_is_reverted_returns_false_because_is_different() {
        let oriented_edge_one_way = OrientedEdge::new(0, 1);
        let oriented_edge_other_way = OrientedEdge::new(2, 1);
        assert!(!oriented_edge_one_way.is_reverted(oriented_edge_other_way));
    }

    #[test]
    fn test_unoriented_edge_eq_returns_true_because_same() {
        let unoriented_edge_one_way = UnorientedEdge(OrientedEdge::new(0, 1));
        let unoriented_edge_other_way = UnorientedEdge(OrientedEdge::new(0, 1));
        assert_eq!(unoriented_edge_one_way, unoriented_edge_other_way);
    }

    #[test]
    fn test_unoriented_edge_eq_returns_true_because_reverted() {
        let unoriented_edge_one_way = UnorientedEdge(OrientedEdge::new(0, 1));
        let unoriented_edge_other_way = UnorientedEdge(OrientedEdge::new(1, 0));
        assert_eq!(unoriented_edge_one_way, unoriented_edge_other_way);
    }

    #[test]
    fn test_unoriented_edge_eq_returns_false_because_different() {
        let unoriented_edge_one_way = UnorientedEdge(OrientedEdge::new(0, 1));
        let unoriented_edge_other_way = UnorientedEdge(OrientedEdge::new(2, 1));
        assert_ne!(unoriented_edge_one_way, unoriented_edge_other_way);
    }

    #[test]
    fn test_unoriented_edge_hash_returns_true_because_same() {
        let unoriented_edge_one_way = UnorientedEdge(OrientedEdge::new(0, 1));
        let unoriented_edge_other_way = UnorientedEdge(OrientedEdge::new(0, 1));
        let mut hasher_1 = DefaultHasher::new();
        let mut hasher_2 = DefaultHasher::new();
        unoriented_edge_one_way.hash(&mut hasher_1);
        unoriented_edge_other_way.hash(&mut hasher_2);
        assert_eq!(hasher_1.finish(), hasher_2.finish());
    }

    #[test]
    fn test_unoriented_edge_hash_returns_true_because_reverted() {
        let unoriented_edge_one_way = UnorientedEdge(OrientedEdge::new(0, 1));
        let unoriented_edge_other_way = UnorientedEdge(OrientedEdge::new(1, 0));
        let mut hasher_1 = DefaultHasher::new();
        let mut hasher_2 = DefaultHasher::new();
        unoriented_edge_one_way.hash(&mut hasher_1);
        unoriented_edge_other_way.hash(&mut hasher_2);
        assert_eq!(hasher_1.finish(), hasher_2.finish());
    }

    #[test]
    fn test_triangle_face_to_oriented_edges() {
        let face = TriangleFace::new(0, 1, 2);

        let oriented_edges_correct: [OrientedEdge; 3] = [
            OrientedEdge::new(0, 1),
            OrientedEdge::new(1, 2),
            OrientedEdge::new(2, 0),
        ];

        let oriented_edges_to_check: [OrientedEdge; 3] = face.to_oriented_edges();

        assert_eq!(oriented_edges_to_check[0], oriented_edges_correct[0]);
        assert_eq!(oriented_edges_to_check[1], oriented_edges_correct[1]);
        assert_eq!(oriented_edges_to_check[2], oriented_edges_correct[2]);
    }

    #[test]
    fn test_triangle_face_to_unoriented_edges() {
        let face = TriangleFace::new(0, 1, 2);

        let unoriented_edges_correct: [UnorientedEdge; 3] = [
            UnorientedEdge(OrientedEdge::new(0, 1)),
            UnorientedEdge(OrientedEdge::new(1, 2)),
            UnorientedEdge(OrientedEdge::new(2, 0)),
        ];

        let unoriented_edges_to_check: [UnorientedEdge; 3] = face.to_unoriented_edges();

        assert_eq!(unoriented_edges_to_check[0], unoriented_edges_correct[0]);
        assert_eq!(unoriented_edges_to_check[1], unoriented_edges_correct[1]);
        assert_eq!(unoriented_edges_to_check[2], unoriented_edges_correct[2]);
    }

    #[test]
    #[should_panic(expected = "One or more face edges consists of the same vertex")]
    fn test_triangle_face_new_with_invalid_vertex_indices_0_1_should_panic() {
        TriangleFace::new(0, 0, 2);
    }

    #[test]
    #[should_panic(expected = "One or more face edges consists of the same vertex")]
    fn test_triangle_face_new_with_invalid_vertex_indices_1_2_should_panic() {
        TriangleFace::new(0, 2, 2);
    }

    #[test]
    #[should_panic(expected = "One or more face edges consists of the same vertex")]
    fn test_triangle_face_new_with_invalid_vertex_indices_0_2_should_panic() {
        TriangleFace::new(0, 2, 0);
    }

    #[test]
    #[should_panic(expected = "One or more face edges consists of the same vertex")]
    fn test_triangle_face_new_separate_with_invalid_vertex_indices_0_1_should_panic() {
        TriangleFace::new_separate(0, 0, 2, 0, 0, 0);
    }

    #[test]
    #[should_panic(expected = "One or more face edges consists of the same vertex")]
    fn test_triangle_face_new_separate_with_invalid_vertex_indices_1_2_should_panic() {
        TriangleFace::new_separate(0, 2, 2, 0, 0, 0);
    }

    #[test]
    #[should_panic(expected = "One or more face edges consists of the same vertex")]
    fn test_triangle_face_new_separate_with_invalid_vertex_indices_0_2_should_panic() {
        TriangleFace::new_separate(0, 2, 0, 0, 0, 0);
    }

    #[test]
    fn test_has_no_orphan_vertices_returns_true_if_there_are_some() {
        let (faces, vertices, normals) = quad_with_normals();

        let geometry_without_orphans = Geometry::from_triangle_faces_with_vertices_and_normals(
            faces.clone(),
            vertices.clone(),
            normals.clone(),
        );

        assert!(geometry_without_orphans.has_no_orphan_vertices());
    }

    #[test]
    fn test_has_no_orphan_vertices_returns_false_if_there_are_none() {
        let (faces, vertices, normals) = quad_with_normals();
        let extra_vertex = vec![v(0.0, 0.0, 0.0, [0.0, 0.0, 0.0], 1.0)];
        let vertices_extended = [&vertices[..], &extra_vertex[..]].concat();

        let geometry_with_orphans = Geometry::from_triangle_faces_with_vertices_and_normals(
            faces.clone(),
            vertices_extended.clone(),
            normals.clone(),
        );

        assert!(!geometry_with_orphans.has_no_orphan_vertices());
    }

    #[test]
    fn test_has_no_orphan_normals_returns_true_if_there_are_some() {
        let (faces, vertices, normals) = quad_with_normals();

        let geometry_without_orphans = Geometry::from_triangle_faces_with_vertices_and_normals(
            faces.clone(),
            vertices.clone(),
            normals.clone(),
        );

        assert!(geometry_without_orphans.has_no_orphan_normals());
    }

    #[test]
    fn test_geometry_unoriented_edges_iter() {
        let (faces, vertices, normals) = quad_with_normals();
        let geometry = Geometry::from_triangle_faces_with_vertices_and_normals(
            faces.clone(),
            vertices.clone(),
            normals.clone(),
        );
        let unoriented_edges_correct = vec![
            UnorientedEdge(OrientedEdge::new(0, 1)),
            UnorientedEdge(OrientedEdge::new(1, 2)),
            UnorientedEdge(OrientedEdge::new(2, 0)),
            UnorientedEdge(OrientedEdge::new(2, 3)),
            UnorientedEdge(OrientedEdge::new(3, 0)),
            UnorientedEdge(OrientedEdge::new(0, 2)),
        ];
        let unoriented_edges_to_check: Vec<UnorientedEdge> =
            geometry.unoriented_edges_iter().collect();

        assert!(unoriented_edges_correct
            .iter()
            .all(|u_e| unoriented_edges_to_check.iter().any(|e| e == u_e)));

        let len_1 = unoriented_edges_to_check.len();
        let len_2 = unoriented_edges_correct.len();
        assert_eq!(len_1, len_2);
    }

    #[test]
    fn test_geometry_oriented_edges_iter() {
        let (faces, vertices, normals) = quad_with_normals();
        let geometry = Geometry::from_triangle_faces_with_vertices_and_normals(
            faces.clone(),
            vertices.clone(),
            normals.clone(),
        );

        let oriented_edges_correct = vec![
            OrientedEdge::new(0, 1),
            OrientedEdge::new(1, 2),
            OrientedEdge::new(2, 0),
            OrientedEdge::new(2, 3),
            OrientedEdge::new(3, 0),
            OrientedEdge::new(0, 2),
        ];
        let oriented_edges_to_check: Vec<OrientedEdge> = geometry.oriented_edges_iter().collect();

        assert!(oriented_edges_correct
            .iter()
            .all(|o_e| oriented_edges_to_check.iter().any(|e| e == o_e)));

        let len_1 = oriented_edges_to_check.len();
        let len_2 = oriented_edges_correct.len();

        assert_eq!(len_1, len_2);
    }

    #[test]
    fn test_has_no_orphan_normals_returns_false_if_there_are_none() {
        let (faces, vertices, normals) = quad_with_normals();
        let extra_normal = vec![n(0.0, 0.0, 0.0)];
        let normals_extended = [&normals[..], &extra_normal[..]].concat();

        let geometry_with_orphans = Geometry::from_triangle_faces_with_vertices_and_normals(
            faces.clone(),
            vertices.clone(),
            normals_extended.clone(),
        );

        assert!(!geometry_with_orphans.has_no_orphan_normals());
    }

    #[test]
    fn test_remove_orphan_vertices() {
        let (faces, vertices) = quad();
        let extra_vertex = vec![v(0.0, 0.0, 0.0, [0.0, 0.0, 0.0], 1.0)];
        let vertices_extended = [&extra_vertex[..], &vertices[..]].concat();
        let faces_renumbered_to_match_extend_vertices: Vec<_> =
            faces.iter().map(|f| (f.0 + 1, f.1 + 1, f.2 + 1)).collect();

        let faces_length = &faces.len();

        let (faces_purged, vertices_purged) =
            remove_orphan_vertices(faces_renumbered_to_match_extend_vertices, vertices_extended);

        let faces_purged_length = &faces_purged.len();

        assert_eq!(faces_length, faces_purged_length);
        assert_eq!(vertices_purged, vertices);
    }

    #[test]
    fn test_remove_orphan_normals() {
        let (faces, _vertices, normals) = quad_with_normals();
        let extra_normal = vec![n(0.0, 0.0, 0.0)];
        let normals_extended = [&extra_normal[..], &normals[..]].concat();

        let faces_renumbered_to_match_extend_normals: Vec<_> = faces
            .iter()
            .map(|f| {
                TriangleFace::new_separate(
                    f.vertices.0,
                    f.vertices.1,
                    f.vertices.2,
                    f.normals.0 + 1,
                    f.normals.1 + 1,
                    f.normals.2 + 1,
                )
            })
            .collect();

        let faces_length = &faces.len();

        let (faces_purged, normals_purged) =
            remove_orphan_normals(faces_renumbered_to_match_extend_normals, normals_extended);

        let faces_purged_length = &faces_purged.len();

        assert_eq!(faces_length, faces_purged_length);
        assert_eq!(normals_purged, normals);
    }

    #[test]
    fn test_remove_orphan_vertices_and_normals() {
        let (faces, vertices, normals) = quad_with_normals();

        let extra_vertex = vec![v(0.0, 0.0, 0.0, [0.0, 0.0, 0.0], 1.0)];
        let vertices_extended = [&extra_vertex[..], &vertices[..]].concat();

        let extra_normal = vec![n(0.0, 0.0, 0.0)];
        let normals_extended = [&extra_normal[..], &normals[..]].concat();

        let faces_renumbered_to_match_extend_data: Vec<_> = faces
            .iter()
            .map(|f| {
                TriangleFace::new_separate(
                    f.vertices.0 + 1,
                    f.vertices.1 + 1,
                    f.vertices.2 + 1,
                    f.normals.0 + 1,
                    f.normals.1 + 1,
                    f.normals.2 + 1,
                )
            })
            .map(Face::Triangle)
            .collect();

        let faces_length = faces.len();

        let (faces_purged, vertices_purged, normals_purged) = remove_orphan_vertices_and_normals(
            faces_renumbered_to_match_extend_data,
            vertices_extended,
            normals_extended,
        );

        let faces_purged_length = faces_purged.len();

        assert_eq!(faces_length, faces_purged_length);
        assert_eq!(vertices_purged, vertices);
        assert_eq!(normals_purged, normals);
    }

    #[test]
    fn test_geometry_from_triangle_faces_with_vertices_and_computed_normals_remove_orphans() {
        let (faces, vertices) = quad();
        let extra_vertex = vec![v(0.0, 0.0, 0.0, [0.0, 0.0, 0.0], 1.0)];
        let vertices_extended = [&extra_vertex[..], &vertices[..]].concat();
        let faces_renumbered_to_match_extend_vertices: Vec<_> =
            faces.iter().map(|f| (f.0 + 1, f.1 + 1, f.2 + 1)).collect();

        let geometry =
            Geometry::from_triangle_faces_with_vertices_and_computed_normals_remove_orphans(
                faces_renumbered_to_match_extend_vertices,
                vertices_extended,
                NormalStrategy::Sharp,
            );

        assert!(geometry.has_no_orphan_vertices());
    }

    #[test]
    fn test_geometry_from_triangle_faces_with_vertices_and_normals_remove_orphans() {
        let (faces, vertices, normals) = quad_with_normals();
        let extra_vertex = vec![v(0.0, 0.0, 0.0, [0.0, 0.0, 0.0], 1.0)];
        let vertices_extended = [&extra_vertex[..], &vertices[..]].concat();
        let extra_normal = vec![n(0.0, 0.0, 0.0)];
        let normals_extended = [&extra_normal[..], &normals[..]].concat();

        let faces_renumbered_to_match_extend_vertices_and_normals: Vec<_> = faces
            .iter()
            .map(|f| {
                TriangleFace::new_separate(
                    f.vertices.0 + 1,
                    f.vertices.1 + 1,
                    f.vertices.2 + 1,
                    f.normals.0 + 1,
                    f.normals.1 + 1,
                    f.normals.2 + 1,
                )
            })
            .collect();

        let geometry = Geometry::from_triangle_faces_with_vertices_and_normals_remove_orphans(
            faces_renumbered_to_match_extend_vertices_and_normals,
            vertices_extended,
            normals_extended,
        );

        assert!(geometry.has_no_orphan_vertices());
    }

    #[test]
    fn test_triangle_face_new_lowest_first() {
        let face = TriangleFace::new(0, 1, 2);
        assert_eq!(face.vertices, (0, 1, 2));
        assert_eq!(face.normals, (0, 1, 2));
    }

    #[test]
    fn test_triangle_face_new_lowest_second() {
        let face = TriangleFace::new(2, 0, 1);
        assert_eq!(face.vertices, (0, 1, 2));
        assert_eq!(face.normals, (0, 1, 2));
    }

    #[test]
    fn test_triangle_face_new_lowest_third() {
        let face = TriangleFace::new(1, 2, 0);
        assert_eq!(face.vertices, (0, 1, 2));
        assert_eq!(face.normals, (0, 1, 2));
    }

    #[test]
    fn test_triangle_face_new_separate_lowest_first() {
        let face = TriangleFace::new_separate(0, 1, 2, 3, 4, 5);
        assert_eq!(face.vertices, (0, 1, 2));
        assert_eq!(face.normals, (3, 4, 5));
    }

    #[test]
    fn test_triangle_face_new_separate_lowest_second() {
        let face = TriangleFace::new_separate(2, 0, 1, 5, 3, 4);
        assert_eq!(face.vertices, (0, 1, 2));
        assert_eq!(face.normals, (3, 4, 5));
    }

    #[test]
    fn test_triangle_face_new_separate_lowest_third() {
        let face = TriangleFace::new_separate(1, 2, 0, 4, 5, 3);
        assert_eq!(face.vertices, (0, 1, 2));
        assert_eq!(face.normals, (3, 4, 5));
    }

    #[test]
    fn test_triangle_face_to_reverted_comparison_to_reverted() {
        let face = TriangleFace::new_separate(1, 2, 3, 4, 5, 6);
        let face_reverted_correct = TriangleFace::new_separate(3, 2, 1, 6, 5, 4);

        let face_reverted_calculated = face.to_reverted();
        assert_eq!(face_reverted_correct, face_reverted_calculated);
    }

    #[test]
    fn test_triangle_face_to_reverted_comparison_to_same() {
        let face = TriangleFace::new_separate(1, 2, 3, 4, 5, 6);

        let face_reverted_calculated = face.to_reverted();
        assert_ne!(face, face_reverted_calculated);
    }

    #[test]
    fn test_triangle_face_to_reverted_comparison_to_reverted_and_shifted() {
        let face = TriangleFace::new_separate(1, 2, 3, 4, 5, 6);
        let face_reverted_correct_shifted = TriangleFace::new_separate(2, 1, 3, 5, 4, 6);

        let face_reverted_calculated = face.to_reverted();
        assert_eq!(face_reverted_correct_shifted, face_reverted_calculated);
    }

    #[test]
    fn test_triangle_face_is_reverted_comparison_to_reverted_and_shifted() {
        let face = TriangleFace::new_separate(1, 2, 3, 4, 5, 6);
        let face_reverted_correct_shifted = TriangleFace::new_separate(2, 1, 3, 5, 4, 6);

        assert!(face_reverted_correct_shifted.is_reverted(&face));
    }

    #[test]
    fn test_triangle_face_is_reverted_comparison_to_self() {
        let face = TriangleFace::new_separate(1, 2, 3, 4, 5, 6);

        assert!(!face.is_reverted(&face));
    }

    #[test]
    fn test_triangle_face_contains_oriented_edge_returns_true_because_contains_all() {
        let face = TriangleFace::new_separate(1, 2, 3, 4, 5, 6);
        let oriented_edge_1 = OrientedEdge::new(1, 2);
        let oriented_edge_2 = OrientedEdge::new(2, 3);
        let oriented_edge_3 = OrientedEdge::new(3, 1);

        assert!(face.contains_oriented_edge(oriented_edge_1));
        assert!(face.contains_oriented_edge(oriented_edge_2));
        assert!(face.contains_oriented_edge(oriented_edge_3));
    }

    #[test]
    fn test_triangle_face_contains_oriented_edge_returns_false_because_contains_all_reverted() {
        let face = TriangleFace::new_separate(1, 2, 3, 4, 5, 6);
        let oriented_edge_1 = OrientedEdge::new(2, 1);
        let oriented_edge_2 = OrientedEdge::new(3, 2);
        let oriented_edge_3 = OrientedEdge::new(1, 3);

        assert!(!face.contains_oriented_edge(oriented_edge_1));
        assert!(!face.contains_oriented_edge(oriented_edge_2));
        assert!(!face.contains_oriented_edge(oriented_edge_3));
    }

    #[test]
    fn test_triangle_face_contains_oriented_edge_returns_false_because_different() {
        let face = TriangleFace::new_separate(1, 2, 3, 4, 5, 6);
        let oriented_edge = OrientedEdge::new(4, 5);

        assert!(!face.contains_oriented_edge(oriented_edge));
    }

    #[test]
    fn test_triangle_face_contains_unoriented_edge_returns_true_because_contains_all() {
        let face = TriangleFace::new_separate(1, 2, 3, 4, 5, 6);
        let unoriented_edge_1 = UnorientedEdge(OrientedEdge::new(1, 2));
        let unoriented_edge_2 = UnorientedEdge(OrientedEdge::new(2, 3));
        let unoriented_edge_3 = UnorientedEdge(OrientedEdge::new(3, 1));

        assert!(face.contains_unoriented_edge(unoriented_edge_1));
        assert!(face.contains_unoriented_edge(unoriented_edge_2));
        assert!(face.contains_unoriented_edge(unoriented_edge_3));
    }

    #[test]
    fn test_triangle_face_contains_unoriented_edge_returns_true_because_contains_all_reverted() {
        let face = TriangleFace::new_separate(1, 2, 3, 4, 5, 6);
        let unoriented_edge_1 = UnorientedEdge(OrientedEdge::new(2, 1));
        let unoriented_edge_2 = UnorientedEdge(OrientedEdge::new(3, 2));
        let unoriented_edge_3 = UnorientedEdge(OrientedEdge::new(1, 3));

        assert!(face.contains_unoriented_edge(unoriented_edge_1));
        assert!(face.contains_unoriented_edge(unoriented_edge_2));
        assert!(face.contains_unoriented_edge(unoriented_edge_3));
    }

    #[test]
    fn test_triangle_face_contains_unoriented_edge_returns_false_because_different() {
        let face = TriangleFace::new_separate(1, 2, 3, 4, 5, 6);
        let unoriented_edge = UnorientedEdge(OrientedEdge::new(4, 5));

        assert!(!face.contains_unoriented_edge(unoriented_edge));
    }
}<|MERGE_RESOLUTION|>--- conflicted
+++ resolved
@@ -420,11 +420,7 @@
 
 /// A triangular face. Contains indices to other geometry data, such
 /// as vertices and normals.
-<<<<<<< HEAD
-#[derive(Debug, Clone, Copy, PartialEq, Eq, Hash)]
-=======
-#[derive(Debug, Clone, Copy, PartialEq, Eq, serde::Serialize)]
->>>>>>> e064cc61
+#[derive(Debug, Clone, Copy, PartialEq, Eq, Hash, serde::Serialize)]
 pub struct TriangleFace {
     pub vertices: (u32, u32, u32),
     pub normals: (u32, u32, u32),
