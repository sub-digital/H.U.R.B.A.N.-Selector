use std::cmp;
use std::collections::HashMap;
use std::sync::Arc;

use nalgebra::base::Vector3;

use crate::convert::cast_u32;
use crate::geometry;
use crate::interpreter::{Func, FuncFlags, FuncIdent, ParamInfo, Ty, Value};
use crate::mesh_smoothing;
use crate::mesh_tools;
use crate::mesh_topology_analysis;
use crate::operations::shrink_wrap::{self, ShrinkWrapParams};
use crate::operations::transform;

pub struct FuncImplCreateUvSphere;
impl Func for FuncImplCreateUvSphere {
    fn flags(&self) -> FuncFlags {
        FuncFlags::PURE
    }

    fn param_info(&self) -> &[ParamInfo] {
        &[
            ParamInfo {
                ty: Ty::Float,
                optional: false,
            },
            ParamInfo {
                ty: Ty::Uint,
                optional: false,
            },
            ParamInfo {
                ty: Ty::Uint,
                optional: false,
            },
        ]
    }

    fn return_ty(&self) -> Ty {
        Ty::Geometry
    }

    fn call(&self, args: &[Value]) -> Value {
        let scale = args[0].unwrap_float();
        let n_parallels = args[1].unwrap_uint();
        let n_meridians = args[2].unwrap_uint();

        let value = geometry::uv_sphere([0.0, 0.0, 0.0], scale, n_parallels, n_meridians);

        Value::Geometry(Arc::new(value))
    }
}

pub struct FuncImplShrinkWrap;
impl Func for FuncImplShrinkWrap {
    fn flags(&self) -> FuncFlags {
        FuncFlags::PURE
    }

    fn param_info(&self) -> &[ParamInfo] {
        &[
            ParamInfo {
                ty: Ty::Geometry,
                optional: false,
            },
            ParamInfo {
                ty: Ty::Uint,
                optional: false,
            },
        ]
    }

    fn return_ty(&self) -> Ty {
        Ty::Geometry
    }

    fn call(&self, args: &[Value]) -> Value {
        let value = shrink_wrap::shrink_wrap(ShrinkWrapParams {
            geometry: args[0].unwrap_geometry(),
            sphere_density: cast_u32(args[1].unwrap_uint()),
        });

        Value::Geometry(Arc::new(value))
    }
}

pub struct FuncImplTransform;
impl Func for FuncImplTransform {
    fn flags(&self) -> FuncFlags {
        FuncFlags::PURE
    }

    fn param_info(&self) -> &[ParamInfo] {
        &[
            ParamInfo {
                ty: Ty::Geometry,
                optional: false,
            },
            ParamInfo {
                ty: Ty::Float3,
                optional: true,
            },
            ParamInfo {
                ty: Ty::Float3,
                optional: true,
            },
            ParamInfo {
                ty: Ty::Float3,
                optional: true,
            },
        ]
    }

    fn return_ty(&self) -> Ty {
        Ty::Geometry
    }

    fn call(&self, args: &[Value]) -> Value {
        let geometry = args[0].unwrap_geometry();

        let translate = args[1].get_float3().map(Vector3::from);
        let rotate = args[2].get_float3().map(|rot| {
            [
                rot[0].to_radians(),
                rot[1].to_radians(),
                rot[2].to_radians(),
            ]
        });
        let scale = args[3].get_float3().map(Vector3::from);

        let value = transform::transform(
            &geometry,
            transform::TransformOptions {
                translate,
                rotate,
                scale,
            },
        );

        Value::Geometry(Arc::new(value))
    }
}

pub struct FuncImplLaplacianSmoothing;
impl Func for FuncImplLaplacianSmoothing {
    fn flags(&self) -> FuncFlags {
        FuncFlags::PURE
    }
    fn param_info(&self) -> &[ParamInfo] {
        &[
            ParamInfo {
                ty: Ty::Geometry,
                optional: false,
            },
            ParamInfo {
                ty: Ty::Uint,
                optional: false,
            },
        ]
    }

    fn return_ty(&self) -> Ty {
        Ty::Geometry
    }

    fn call(&self, args: &[Value]) -> Value {
        let geometry = args[0].unwrap_geometry();
        let iterations = args[1].unwrap_uint();
        let vertex_to_vertex_topology = mesh_topology_analysis::vertex_to_vertex_topology(geometry);

        let (g, _, _) = mesh_smoothing::laplacian_smoothing(
            geometry,
            vertex_to_vertex_topology,
            cmp::min(255, iterations),
            &[],
            false,
        );

        Value::Geometry(Arc::new(g))
    }
}

pub struct FuncImplSeparateIsolatedMeshes;
impl Func for FuncImplSeparateIsolatedMeshes {
    fn param_info(&self) -> &[ParamInfo] {
        &[ParamInfo {
            ty: Ty::Geometry,
            optional: false,
        }]
    }

    fn return_ty(&self) -> Ty {
        Ty::Geometry
    }

    fn call(&self, args: &[Value]) -> Value {
        let geometry = args[0].unwrap_geometry();

        let values = mesh_tools::separate_isolated_meshes(geometry);

        // FIXME: This returns a slice of Geometries. Return all of them
        Value::Geometry(Arc::new(values[0].clone()))
    }
}

<<<<<<< HEAD
pub struct FuncImplWeld;
impl Func for FuncImplWeld {
=======
pub struct FuncImplJoinMeshes;
impl Func for FuncImplJoinMeshes {
    fn flags(&self) -> FuncFlags {
        FuncFlags::PURE
    }

>>>>>>> e01996fe
    fn param_info(&self) -> &[ParamInfo] {
        &[
            ParamInfo {
                ty: Ty::Geometry,
                optional: false,
            },
            ParamInfo {
<<<<<<< HEAD
                ty: Ty::Float,
=======
                ty: Ty::Geometry,
>>>>>>> e01996fe
                optional: false,
            },
        ]
    }

    fn return_ty(&self) -> Ty {
        Ty::Geometry
    }

    fn call(&self, args: &[Value]) -> Value {
<<<<<<< HEAD
        let geometry = args[0].unwrap_geometry();
        let tolerance = args[1].unwrap_float();

        let value = mesh_tools::weld(geometry, tolerance);
=======
        let first_geometry = args[0].unwrap_geometry();
        let second_geometry = args[1].unwrap_geometry();

        let value = mesh_tools::join_meshes(first_geometry, second_geometry);

>>>>>>> e01996fe
        Value::Geometry(Arc::new(value))
    }
}

// IMPORTANT: Do not change these IDs, ever! When adding a new
// function, always create a new, unique function identifier for it.

pub const FUNC_ID_CREATE_UV_SPHERE: FuncIdent = FuncIdent(0);
pub const FUNC_ID_SHRINK_WRAP: FuncIdent = FuncIdent(1);
pub const FUNC_ID_TRANSFORM: FuncIdent = FuncIdent(2);
pub const FUNC_ID_LAPLACIAN_SMOOTHING: FuncIdent = FuncIdent(3);
pub const FUNC_ID_SEPARATE_ISOLATED_MESHES: FuncIdent = FuncIdent(4);
<<<<<<< HEAD
pub const FUNC_ID_WELD: FuncIdent = FuncIdent(5);
=======
pub const FUNC_ID_JOIN_MESHES: FuncIdent = FuncIdent(5);
>>>>>>> e01996fe

/// The global set of function definitions available to the
/// interpreter and it's clients.
pub fn global_definitions() -> HashMap<FuncIdent, Box<dyn Func>> {
    let mut funcs: HashMap<FuncIdent, Box<dyn Func>> = HashMap::new();

    funcs.insert(FUNC_ID_CREATE_UV_SPHERE, Box::new(FuncImplCreateUvSphere));
    funcs.insert(FUNC_ID_SHRINK_WRAP, Box::new(FuncImplShrinkWrap));
    funcs.insert(FUNC_ID_TRANSFORM, Box::new(FuncImplTransform));
    funcs.insert(
        FUNC_ID_LAPLACIAN_SMOOTHING,
        Box::new(FuncImplLaplacianSmoothing),
    );
    funcs.insert(
        FUNC_ID_SEPARATE_ISOLATED_MESHES,
        Box::new(FuncImplSeparateIsolatedMeshes),
    );
<<<<<<< HEAD
    funcs.insert(FUNC_ID_WELD, Box::new(FuncImplWeld));
=======
    funcs.insert(FUNC_ID_JOIN_MESHES, Box::new(FuncImplJoinMeshes));
>>>>>>> e01996fe

    funcs
}<|MERGE_RESOLUTION|>--- conflicted
+++ resolved
@@ -203,51 +203,63 @@
     }
 }
 
-<<<<<<< HEAD
+pub struct FuncImplJoinMeshes;
+impl Func for FuncImplJoinMeshes {
+    fn flags(&self) -> FuncFlags {
+        FuncFlags::PURE
+    }
+    fn param_info(&self) -> &[ParamInfo] {
+        &[
+            ParamInfo {
+                ty: Ty::Geometry,
+                optional: false,
+            },
+            ParamInfo {
+                ty: Ty::Geometry,
+                optional: false,
+            },
+        ]
+    }
+
+    fn return_ty(&self) -> Ty {
+        Ty::Geometry
+    }
+
+    fn call(&self, args: &[Value]) -> Value {
+        let first_geometry = args[0].unwrap_geometry();
+        let second_geometry = args[1].unwrap_geometry();
+
+        let value = mesh_tools::join_meshes(first_geometry, second_geometry);
+
+        Value::Geometry(Arc::new(value))
+    }
+}
+
 pub struct FuncImplWeld;
 impl Func for FuncImplWeld {
-=======
-pub struct FuncImplJoinMeshes;
-impl Func for FuncImplJoinMeshes {
-    fn flags(&self) -> FuncFlags {
-        FuncFlags::PURE
-    }
-
->>>>>>> e01996fe
-    fn param_info(&self) -> &[ParamInfo] {
-        &[
-            ParamInfo {
-                ty: Ty::Geometry,
-                optional: false,
-            },
-            ParamInfo {
-<<<<<<< HEAD
+    fn param_info(&self) -> &[ParamInfo] {
+        &[
+            ParamInfo {
+                ty: Ty::Geometry,
+                optional: false,
+            },
+            ParamInfo {
                 ty: Ty::Float,
-=======
-                ty: Ty::Geometry,
->>>>>>> e01996fe
-                optional: false,
-            },
-        ]
-    }
-
-    fn return_ty(&self) -> Ty {
-        Ty::Geometry
-    }
-
-    fn call(&self, args: &[Value]) -> Value {
-<<<<<<< HEAD
+                optional: false,
+            },
+        ]
+    }
+
+    fn return_ty(&self) -> Ty {
+        Ty::Geometry
+    }
+
+    fn call(&self, args: &[Value]) -> Value {
         let geometry = args[0].unwrap_geometry();
         let tolerance = args[1].unwrap_float();
 
         let value = mesh_tools::weld(geometry, tolerance);
-=======
-        let first_geometry = args[0].unwrap_geometry();
-        let second_geometry = args[1].unwrap_geometry();
-
-        let value = mesh_tools::join_meshes(first_geometry, second_geometry);
-
->>>>>>> e01996fe
+
         Value::Geometry(Arc::new(value))
     }
 }
@@ -260,11 +272,8 @@
 pub const FUNC_ID_TRANSFORM: FuncIdent = FuncIdent(2);
 pub const FUNC_ID_LAPLACIAN_SMOOTHING: FuncIdent = FuncIdent(3);
 pub const FUNC_ID_SEPARATE_ISOLATED_MESHES: FuncIdent = FuncIdent(4);
-<<<<<<< HEAD
-pub const FUNC_ID_WELD: FuncIdent = FuncIdent(5);
-=======
 pub const FUNC_ID_JOIN_MESHES: FuncIdent = FuncIdent(5);
->>>>>>> e01996fe
+pub const FUNC_ID_WELD: FuncIdent = FuncIdent(6);
 
 /// The global set of function definitions available to the
 /// interpreter and it's clients.
@@ -282,11 +291,8 @@
         FUNC_ID_SEPARATE_ISOLATED_MESHES,
         Box::new(FuncImplSeparateIsolatedMeshes),
     );
-<<<<<<< HEAD
+    funcs.insert(FUNC_ID_JOIN_MESHES, Box::new(FuncImplJoinMeshes));
     funcs.insert(FUNC_ID_WELD, Box::new(FuncImplWeld));
-=======
-    funcs.insert(FUNC_ID_JOIN_MESHES, Box::new(FuncImplJoinMeshes));
->>>>>>> e01996fe
 
     funcs
 }