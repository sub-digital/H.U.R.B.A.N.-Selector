pub mod camera;
pub mod geometry;
pub mod importer;
pub mod input;
<<<<<<< HEAD
pub mod math;
pub mod shader;
=======
pub mod renderer;
>>>>>>> 2b2ad9ca
pub mod ui;

mod convert;<|MERGE_RESOLUTION|>--- conflicted
+++ resolved
@@ -2,12 +2,8 @@
 pub mod geometry;
 pub mod importer;
 pub mod input;
-<<<<<<< HEAD
 pub mod math;
-pub mod shader;
-=======
 pub mod renderer;
->>>>>>> 2b2ad9ca
 pub mod ui;
 
 mod convert;