use std::cmp;
use std::collections::HashMap;
use std::error;
use std::fmt;
use std::sync::Arc;

use nalgebra::base::Vector3;

use crate::convert::cast_u32;
use crate::edge_analysis;
use crate::geometry;
use crate::importer::{EndlessCache, Importer, ImporterError, ObjCache};
use crate::interpreter::{Func, FuncError, FuncFlags, FuncIdent, ParamInfo, Ty, Value};
use crate::mesh_analysis;
use crate::mesh_smoothing;
use crate::mesh_tools;
use crate::mesh_topology_analysis;
use crate::operations::shrink_wrap::{self, ShrinkWrapParams};
use crate::operations::transform;

#[derive(Debug, PartialEq)]
pub enum FuncCreateUvSphereError {
    TooFewParallels { parallels_provided: u32 },
    TooFewMeridians { meridians_provided: u32 },
}

impl fmt::Display for FuncCreateUvSphereError {
    fn fmt(&self, f: &mut fmt::Formatter) -> fmt::Result {
        match self {
            FuncCreateUvSphereError::TooFewParallels { parallels_provided } => write!(
                f,
                "Create UV Sphere requires at least 2 parallels, but only {} provided",
                parallels_provided,
            ),
            FuncCreateUvSphereError::TooFewMeridians { meridians_provided } => write!(
                f,
                "Create UV Sphere requires at least 3 meridians, but only {} provided",
                meridians_provided,
            ),
        }
    }
}

impl error::Error for FuncCreateUvSphereError {}

pub struct FuncImplCreateUvSphere;
impl Func for FuncImplCreateUvSphere {
    fn flags(&self) -> FuncFlags {
        FuncFlags::PURE
    }

    fn param_info(&self) -> &[ParamInfo] {
        &[
            ParamInfo {
                ty: Ty::Float,
                optional: false,
            },
            ParamInfo {
                ty: Ty::Uint,
                optional: false,
            },
            ParamInfo {
                ty: Ty::Uint,
                optional: false,
            },
        ]
    }

    fn return_ty(&self) -> Ty {
        Ty::Geometry
    }

    fn call(&mut self, args: &[Value]) -> Result<Value, FuncError> {
        let scale = args[0].unwrap_float();
        let n_parallels = args[1].unwrap_uint();
        let n_meridians = args[2].unwrap_uint();

        const MIN_PARALLELS: u32 = 2;
        const MIN_MERIDIANS: u32 = 3;

        if n_parallels < MIN_PARALLELS {
            return Err(FuncError::new(FuncCreateUvSphereError::TooFewParallels {
                parallels_provided: n_parallels,
            }));
        }
        if n_meridians < MIN_MERIDIANS {
            return Err(FuncError::new(FuncCreateUvSphereError::TooFewMeridians {
                meridians_provided: n_meridians,
            }));
        }

        let value = geometry::uv_sphere([0.0, 0.0, 0.0], scale, n_parallels, n_meridians);

        Ok(Value::Geometry(Arc::new(value)))
    }
}

pub struct FuncImplShrinkWrap;
impl Func for FuncImplShrinkWrap {
    fn flags(&self) -> FuncFlags {
        FuncFlags::PURE
    }

    fn param_info(&self) -> &[ParamInfo] {
        &[
            ParamInfo {
                ty: Ty::Geometry,
                optional: false,
            },
            ParamInfo {
                ty: Ty::Uint,
                optional: false,
            },
        ]
    }

    fn return_ty(&self) -> Ty {
        Ty::Geometry
    }

    fn call(&mut self, args: &[Value]) -> Result<Value, FuncError> {
        let value = shrink_wrap::shrink_wrap(ShrinkWrapParams {
            geometry: args[0].unwrap_geometry(),
            sphere_density: cast_u32(args[1].unwrap_uint()),
        });

        Ok(Value::Geometry(Arc::new(value)))
    }
}

pub struct FuncImplTransform;
impl Func for FuncImplTransform {
    fn flags(&self) -> FuncFlags {
        FuncFlags::PURE
    }

    fn param_info(&self) -> &[ParamInfo] {
        &[
            ParamInfo {
                ty: Ty::Geometry,
                optional: false,
            },
            ParamInfo {
                ty: Ty::Float3,
                optional: true,
            },
            ParamInfo {
                ty: Ty::Float3,
                optional: true,
            },
            ParamInfo {
                ty: Ty::Float3,
                optional: true,
            },
        ]
    }

    fn return_ty(&self) -> Ty {
        Ty::Geometry
    }

    fn call(&mut self, args: &[Value]) -> Result<Value, FuncError> {
        let geometry = args[0].unwrap_geometry();

        let translate = args[1].get_float3().map(Vector3::from);
        let rotate = args[2].get_float3().map(|rot| {
            [
                rot[0].to_radians(),
                rot[1].to_radians(),
                rot[2].to_radians(),
            ]
        });
        let scale = args[3].get_float3().map(Vector3::from);

        let value = transform::transform(
            &geometry,
            transform::TransformOptions {
                translate,
                rotate,
                scale,
            },
        );

        Ok(Value::Geometry(Arc::new(value)))
    }
}

pub struct FuncImplLaplacianSmoothing;
impl Func for FuncImplLaplacianSmoothing {
    fn flags(&self) -> FuncFlags {
        FuncFlags::PURE
    }

    fn param_info(&self) -> &[ParamInfo] {
        &[
            ParamInfo {
                ty: Ty::Geometry,
                optional: false,
            },
            ParamInfo {
                ty: Ty::Uint,
                optional: false,
            },
        ]
    }

    fn return_ty(&self) -> Ty {
        Ty::Geometry
    }

    fn call(&mut self, args: &[Value]) -> Result<Value, FuncError> {
        let geometry = args[0].unwrap_geometry();
        let iterations = args[1].unwrap_uint();
        let vertex_to_vertex_topology = mesh_topology_analysis::vertex_to_vertex_topology(geometry);

        let (g, _, _) = mesh_smoothing::laplacian_smoothing(
            geometry,
            &vertex_to_vertex_topology,
            cmp::min(255, iterations),
            &[],
            false,
        );

        Ok(Value::Geometry(Arc::new(g)))
    }
}

pub struct FuncImplSeparateIsolatedMeshes;
impl Func for FuncImplSeparateIsolatedMeshes {
    fn flags(&self) -> FuncFlags {
        FuncFlags::empty()
    }

    fn param_info(&self) -> &[ParamInfo] {
        &[ParamInfo {
            ty: Ty::Geometry,
            optional: false,
        }]
    }

    fn return_ty(&self) -> Ty {
        Ty::Geometry
    }

    fn call(&mut self, args: &[Value]) -> Result<Value, FuncError> {
        let geometry = args[0].unwrap_geometry();

        let values = mesh_tools::separate_isolated_meshes(geometry);

        // FIXME: This returns a slice of Geometries. Return all of them
        let first_value = values
            .into_iter()
            .next()
            .expect("Need at least one geometry");

        Ok(Value::Geometry(Arc::new(first_value)))
    }
}

pub struct FuncImplJoinMeshes;
impl Func for FuncImplJoinMeshes {
    fn flags(&self) -> FuncFlags {
        FuncFlags::PURE
    }
    fn param_info(&self) -> &[ParamInfo] {
        &[
            ParamInfo {
                ty: Ty::Geometry,
                optional: false,
            },
            ParamInfo {
                ty: Ty::Geometry,
                optional: false,
            },
        ]
    }

    fn return_ty(&self) -> Ty {
        Ty::Geometry
    }

    fn call(&mut self, args: &[Value]) -> Result<Value, FuncError> {
        let first_geometry = args[0].unwrap_geometry();
        let second_geometry = args[1].unwrap_geometry();

        let value = mesh_tools::join_meshes(first_geometry, second_geometry);

        Ok(Value::Geometry(Arc::new(value)))
    }
}

pub struct FuncImplWeld;
impl Func for FuncImplWeld {
    fn flags(&self) -> FuncFlags {
        FuncFlags::empty()
    }

    fn param_info(&self) -> &[ParamInfo] {
        &[
            ParamInfo {
                ty: Ty::Geometry,
                optional: false,
            },
            ParamInfo {
                ty: Ty::Float,
                optional: false,
            },
        ]
    }

    fn return_ty(&self) -> Ty {
        Ty::Geometry
    }

    fn call(&mut self, args: &[Value]) -> Result<Value, FuncError> {
        let geometry = args[0].unwrap_geometry();
        let tolerance = args[1].unwrap_float();

        let value = mesh_tools::weld(geometry, tolerance);

        Ok(Value::Geometry(Arc::new(value)))
    }
}

pub struct FuncImplRevertMeshFaces;
impl Func for FuncImplRevertMeshFaces {
    fn flags(&self) -> FuncFlags {
        FuncFlags::PURE
    }

    fn param_info(&self) -> &[ParamInfo] {
        &[ParamInfo {
            ty: Ty::Geometry,
            optional: false,
        }]
    }

    fn return_ty(&self) -> Ty {
        Ty::Geometry
    }

    fn call(&self, args: &[Value]) -> Result<Value, FuncError> {
        let geometry = args[0].unwrap_geometry();

        let value = mesh_tools::revert_mesh_faces(geometry);
        Ok(Value::Geometry(Arc::new(value)))
    }
}

pub struct FuncImplLoopSubdivision;
impl Func for FuncImplLoopSubdivision {
    fn flags(&self) -> FuncFlags {
        FuncFlags::PURE
    }

    fn param_info(&self) -> &[ParamInfo] {
        &[
            ParamInfo {
                ty: Ty::Geometry,
                optional: false,
            },
            ParamInfo {
                ty: Ty::Uint,
                optional: false,
            },
        ]
    }

    fn return_ty(&self) -> Ty {
        Ty::Geometry
    }

    fn call(&mut self, args: &[Value]) -> Result<Value, FuncError> {
        // FIXME: add the max value to the param info so that that the
        // gui doesn't mislead
        const MAX_ITERATIONS: u32 = 3;

        let geometry = args[0].unwrap_refcounted_geometry();
        let iterations = cmp::min(args[1].unwrap_uint(), MAX_ITERATIONS);

        if iterations == 0 {
            return Ok(Value::Geometry(geometry));
        }

        let mut v2v_topology = mesh_topology_analysis::vertex_to_vertex_topology(&geometry);
        let mut f2f_topology = mesh_topology_analysis::face_to_face_topology(&geometry);
        let mut current_geometry =
            mesh_smoothing::loop_subdivision(&geometry, &v2v_topology, &f2f_topology);

        for _ in 1..iterations {
            v2v_topology = mesh_topology_analysis::vertex_to_vertex_topology(&current_geometry);
            f2f_topology = mesh_topology_analysis::face_to_face_topology(&current_geometry);
            current_geometry =
                mesh_smoothing::loop_subdivision(&current_geometry, &v2v_topology, &f2f_topology);
        }

        Ok(Value::Geometry(Arc::new(current_geometry)))
    }
}

pub struct FuncImplSynchronizeMeshFaces;
impl Func for FuncImplSynchronizeMeshFaces {
    fn flags(&self) -> FuncFlags {
        FuncFlags::PURE
    }

    fn param_info(&self) -> &[ParamInfo] {
        &[ParamInfo {
            ty: Ty::Geometry,
            optional: false,
        }]
    }

    fn return_ty(&self) -> Ty {
        Ty::Geometry
    }

    fn call(&self, args: &[Value]) -> Result<Value, FuncError> {
        let geometry = args[0].unwrap_refcounted_geometry();

        let oriented_edges: Vec<_> = geometry.oriented_edges_iter().collect();
        let edge_sharing_map = edge_analysis::edge_sharing(&oriented_edges);

        if !mesh_analysis::is_mesh_orientable(&edge_sharing_map)
            && mesh_analysis::is_mesh_manifold(&edge_sharing_map)
        {
            let face_to_face = mesh_topology_analysis::face_to_face_topology(&geometry);

            let value = Arc::new(mesh_tools::synchronize_mesh_winding(
                &geometry,
                &face_to_face,
            ));

            Ok(Value::Geometry(value))
        } else {
            Ok(Value::Geometry(geometry))
        }
    }
}

pub struct FuncImplCreatePlane;
impl Func for FuncImplCreatePlane {
    fn flags(&self) -> FuncFlags {
        FuncFlags::PURE
    }

    fn param_info(&self) -> &[ParamInfo] {
        &[
            ParamInfo {
                ty: Ty::Float3,
                optional: true,
            },
            ParamInfo {
                ty: Ty::Float,
                optional: true,
            },
        ]
    }

    fn return_ty(&self) -> Ty {
        Ty::Geometry
    }

    fn call(&mut self, values: &[Value]) -> Result<Value, FuncError> {
        let position = values[0].get_float3().unwrap_or([0.0; 3]);
        let scale = values[1].get_float().unwrap_or(1.0);

        let value = geometry::plane(position, scale);

        Ok(Value::Geometry(Arc::new(value)))
    }
}

#[derive(Debug, PartialEq)]
pub enum FuncImportObjMeshError {
    Empty,
    Importer(ImporterError),
}

impl fmt::Display for FuncImportObjMeshError {
    fn fmt(&self, f: &mut fmt::Formatter) -> fmt::Result {
        match self {
            Self::Empty => write!(f, "No mesh geometry contained in OBJ"),
            Self::Importer(importer_error) => f.write_str(&importer_error.to_string()),
        }
    }
}

impl error::Error for FuncImportObjMeshError {}

pub struct FuncImplImportObjMesh<C: ObjCache> {
    importer: Importer<C>,
}

impl<C: ObjCache> Func for FuncImplImportObjMesh<C> {
    fn flags(&self) -> FuncFlags {
        FuncFlags::empty()
    }

    fn param_info(&self) -> &[ParamInfo] {
        &[ParamInfo {
            ty: Ty::String,
            optional: false,
        }]
    }

    fn return_ty(&self) -> Ty {
        Ty::Geometry
    }

    fn call(&mut self, values: &[Value]) -> Result<Value, FuncError> {
        let path = values[0].unwrap_string();

        let result = self.importer.import_obj(path);
        match result {
            Ok(models) => {
                // FIXME: @Correctness Join all meshes into one once
                // we have join implemented for more than just 2
                // meshes
                let first_model = models.into_iter().next();
                if let Some(first_model) = first_model {
                    Ok(Value::Geometry(Arc::new(first_model.geometry)))
                } else {
                    Err(FuncError::new(FuncImportObjMeshError::Empty))
                }
            }
            Err(err) => Err(FuncError::new(FuncImportObjMeshError::Importer(err))),
        }
    }
}

// IMPORTANT: Do not change these IDs, ever! When adding a new
// function, always create a new, unique function identifier for it.

pub const FUNC_ID_CREATE_UV_SPHERE: FuncIdent = FuncIdent(0);
pub const FUNC_ID_SHRINK_WRAP: FuncIdent = FuncIdent(1);
pub const FUNC_ID_TRANSFORM: FuncIdent = FuncIdent(2);
pub const FUNC_ID_LAPLACIAN_SMOOTHING: FuncIdent = FuncIdent(3);
pub const FUNC_ID_SEPARATE_ISOLATED_MESHES: FuncIdent = FuncIdent(4);
pub const FUNC_ID_JOIN_MESHES: FuncIdent = FuncIdent(5);
pub const FUNC_ID_WELD: FuncIdent = FuncIdent(6);
pub const FUNC_ID_LOOP_SUBDIVISION: FuncIdent = FuncIdent(7);
pub const FUNC_ID_CREATE_PLANE: FuncIdent = FuncIdent(8);
<<<<<<< HEAD
pub const FUNC_ID_REVERT_MESH_FACES: FuncIdent = FuncIdent(9);
pub const FUNC_ID_SYNCHRONIZE_MESH_FACES: FuncIdent = FuncIdent(10);

/// The global set of function definitions available to the
/// interpreter and it's clients.
pub fn global_definitions() -> HashMap<FuncIdent, Box<dyn Func>> {
=======
pub const FUNC_ID_IMPORT_OBJ_MESH: FuncIdent = FuncIdent(9);

/// Returns the function table for the interpreter.
///
/// Note that since funcs can have internal state such as a cache or
/// random state, two instances of the function table are not always
/// equivalent.
pub fn create_function_table() -> HashMap<FuncIdent, Box<dyn Func>> {
>>>>>>> 6d8937d6
    let mut funcs: HashMap<FuncIdent, Box<dyn Func>> = HashMap::new();

    funcs.insert(FUNC_ID_CREATE_UV_SPHERE, Box::new(FuncImplCreateUvSphere));
    funcs.insert(FUNC_ID_SHRINK_WRAP, Box::new(FuncImplShrinkWrap));
    funcs.insert(FUNC_ID_TRANSFORM, Box::new(FuncImplTransform));
    funcs.insert(
        FUNC_ID_LAPLACIAN_SMOOTHING,
        Box::new(FuncImplLaplacianSmoothing),
    );
    funcs.insert(
        FUNC_ID_SEPARATE_ISOLATED_MESHES,
        Box::new(FuncImplSeparateIsolatedMeshes),
    );
    funcs.insert(FUNC_ID_JOIN_MESHES, Box::new(FuncImplJoinMeshes));
    funcs.insert(FUNC_ID_WELD, Box::new(FuncImplWeld));
    funcs.insert(FUNC_ID_LOOP_SUBDIVISION, Box::new(FuncImplLoopSubdivision));
    funcs.insert(FUNC_ID_CREATE_PLANE, Box::new(FuncImplCreatePlane));
<<<<<<< HEAD
    funcs.insert(FUNC_ID_REVERT_MESH_FACES, Box::new(FuncImplRevertMeshFaces));
    funcs.insert(
        FUNC_ID_SYNCHRONIZE_MESH_FACES,
        Box::new(FuncImplSynchronizeMeshFaces),
=======
    funcs.insert(
        FUNC_ID_IMPORT_OBJ_MESH,
        Box::new(FuncImplImportObjMesh {
            importer: Importer::new(EndlessCache::default()),
        }),
>>>>>>> 6d8937d6
    );

    funcs
}<|MERGE_RESOLUTION|>--- conflicted
+++ resolved
@@ -322,31 +322,6 @@
     }
 }
 
-pub struct FuncImplRevertMeshFaces;
-impl Func for FuncImplRevertMeshFaces {
-    fn flags(&self) -> FuncFlags {
-        FuncFlags::PURE
-    }
-
-    fn param_info(&self) -> &[ParamInfo] {
-        &[ParamInfo {
-            ty: Ty::Geometry,
-            optional: false,
-        }]
-    }
-
-    fn return_ty(&self) -> Ty {
-        Ty::Geometry
-    }
-
-    fn call(&self, args: &[Value]) -> Result<Value, FuncError> {
-        let geometry = args[0].unwrap_geometry();
-
-        let value = mesh_tools::revert_mesh_faces(geometry);
-        Ok(Value::Geometry(Arc::new(value)))
-    }
-}
-
 pub struct FuncImplLoopSubdivision;
 impl Func for FuncImplLoopSubdivision {
     fn flags(&self) -> FuncFlags {
@@ -395,46 +370,6 @@
         }
 
         Ok(Value::Geometry(Arc::new(current_geometry)))
-    }
-}
-
-pub struct FuncImplSynchronizeMeshFaces;
-impl Func for FuncImplSynchronizeMeshFaces {
-    fn flags(&self) -> FuncFlags {
-        FuncFlags::PURE
-    }
-
-    fn param_info(&self) -> &[ParamInfo] {
-        &[ParamInfo {
-            ty: Ty::Geometry,
-            optional: false,
-        }]
-    }
-
-    fn return_ty(&self) -> Ty {
-        Ty::Geometry
-    }
-
-    fn call(&self, args: &[Value]) -> Result<Value, FuncError> {
-        let geometry = args[0].unwrap_refcounted_geometry();
-
-        let oriented_edges: Vec<_> = geometry.oriented_edges_iter().collect();
-        let edge_sharing_map = edge_analysis::edge_sharing(&oriented_edges);
-
-        if !mesh_analysis::is_mesh_orientable(&edge_sharing_map)
-            && mesh_analysis::is_mesh_manifold(&edge_sharing_map)
-        {
-            let face_to_face = mesh_topology_analysis::face_to_face_topology(&geometry);
-
-            let value = Arc::new(mesh_tools::synchronize_mesh_winding(
-                &geometry,
-                &face_to_face,
-            ));
-
-            Ok(Value::Geometry(value))
-        } else {
-            Ok(Value::Geometry(geometry))
-        }
     }
 }
 
@@ -529,6 +464,71 @@
     }
 }
 
+pub struct FuncImplRevertMeshFaces;
+impl Func for FuncImplRevertMeshFaces {
+    fn flags(&self) -> FuncFlags {
+        FuncFlags::PURE
+    }
+
+    fn param_info(&self) -> &[ParamInfo] {
+        &[ParamInfo {
+            ty: Ty::Geometry,
+            optional: false,
+        }]
+    }
+
+    fn return_ty(&self) -> Ty {
+        Ty::Geometry
+    }
+
+    fn call(&mut self, args: &[Value]) -> Result<Value, FuncError> {
+        let geometry = args[0].unwrap_geometry();
+
+        let value = mesh_tools::revert_mesh_faces(geometry);
+        Ok(Value::Geometry(Arc::new(value)))
+    }
+}
+
+pub struct FuncImplSynchronizeMeshFaces;
+impl Func for FuncImplSynchronizeMeshFaces {
+    fn flags(&self) -> FuncFlags {
+        FuncFlags::PURE
+    }
+
+    fn param_info(&self) -> &[ParamInfo] {
+        &[ParamInfo {
+            ty: Ty::Geometry,
+            optional: false,
+        }]
+    }
+
+    fn return_ty(&self) -> Ty {
+        Ty::Geometry
+    }
+
+    fn call(&mut self, args: &[Value]) -> Result<Value, FuncError> {
+        let geometry = args[0].unwrap_refcounted_geometry();
+
+        let oriented_edges: Vec<_> = geometry.oriented_edges_iter().collect();
+        let edge_sharing_map = edge_analysis::edge_sharing(&oriented_edges);
+
+        if !mesh_analysis::is_mesh_orientable(&edge_sharing_map)
+            && mesh_analysis::is_mesh_manifold(&edge_sharing_map)
+        {
+            let face_to_face = mesh_topology_analysis::face_to_face_topology(&geometry);
+
+            let value = Arc::new(mesh_tools::synchronize_mesh_winding(
+                &geometry,
+                &face_to_face,
+            ));
+
+            Ok(Value::Geometry(value))
+        } else {
+            Ok(Value::Geometry(geometry))
+        }
+    }
+}
+
 // IMPORTANT: Do not change these IDs, ever! When adding a new
 // function, always create a new, unique function identifier for it.
 
@@ -541,15 +541,9 @@
 pub const FUNC_ID_WELD: FuncIdent = FuncIdent(6);
 pub const FUNC_ID_LOOP_SUBDIVISION: FuncIdent = FuncIdent(7);
 pub const FUNC_ID_CREATE_PLANE: FuncIdent = FuncIdent(8);
-<<<<<<< HEAD
-pub const FUNC_ID_REVERT_MESH_FACES: FuncIdent = FuncIdent(9);
-pub const FUNC_ID_SYNCHRONIZE_MESH_FACES: FuncIdent = FuncIdent(10);
-
-/// The global set of function definitions available to the
-/// interpreter and it's clients.
-pub fn global_definitions() -> HashMap<FuncIdent, Box<dyn Func>> {
-=======
 pub const FUNC_ID_IMPORT_OBJ_MESH: FuncIdent = FuncIdent(9);
+pub const FUNC_ID_REVERT_MESH_FACES: FuncIdent = FuncIdent(10);
+pub const FUNC_ID_SYNCHRONIZE_MESH_FACES: FuncIdent = FuncIdent(11);
 
 /// Returns the function table for the interpreter.
 ///
@@ -557,7 +551,6 @@
 /// random state, two instances of the function table are not always
 /// equivalent.
 pub fn create_function_table() -> HashMap<FuncIdent, Box<dyn Func>> {
->>>>>>> 6d8937d6
     let mut funcs: HashMap<FuncIdent, Box<dyn Func>> = HashMap::new();
 
     funcs.insert(FUNC_ID_CREATE_UV_SPHERE, Box::new(FuncImplCreateUvSphere));
@@ -575,18 +568,16 @@
     funcs.insert(FUNC_ID_WELD, Box::new(FuncImplWeld));
     funcs.insert(FUNC_ID_LOOP_SUBDIVISION, Box::new(FuncImplLoopSubdivision));
     funcs.insert(FUNC_ID_CREATE_PLANE, Box::new(FuncImplCreatePlane));
-<<<<<<< HEAD
-    funcs.insert(FUNC_ID_REVERT_MESH_FACES, Box::new(FuncImplRevertMeshFaces));
-    funcs.insert(
-        FUNC_ID_SYNCHRONIZE_MESH_FACES,
-        Box::new(FuncImplSynchronizeMeshFaces),
-=======
     funcs.insert(
         FUNC_ID_IMPORT_OBJ_MESH,
         Box::new(FuncImplImportObjMesh {
             importer: Importer::new(EndlessCache::default()),
         }),
->>>>>>> 6d8937d6
+    );
+    funcs.insert(FUNC_ID_REVERT_MESH_FACES, Box::new(FuncImplRevertMeshFaces));
+    funcs.insert(
+        FUNC_ID_SYNCHRONIZE_MESH_FACES,
+        Box::new(FuncImplSynchronizeMeshFaces),
     );
 
     funcs
